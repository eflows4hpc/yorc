--- conflicted
+++ resolved
@@ -115,11 +115,6 @@
 	switch operationName {
 	case "standard.create":
 		return e.manageKubernetesResource(ctx, clientset, generator, k8sCreateOperation)
-	case "standard.delete":
-		return e.manageKubernetesResource(ctx, clientset, generator, k8sDeleteOperation)
-
-	// Below operations are deprecated
-
 	case "standard.configure":
 		log.Printf("Voluntary bypassing operation %s", e.operation.Name)
 		return nil
@@ -141,13 +136,10 @@
 			return e.scaleNode(ctx, clientset, tasks.TaskTypeScaleIn, nbInstances)
 		}
 		return e.uninstallNode(ctx, clientset)
-<<<<<<< HEAD
-=======
 	case "standard.delete":
 		return e.manageKubernetesResource(ctx, clientset, generator, k8sDeleteOperation)
 	case "org.alien4cloud.management.clustercontrol.scale":
 		return e.manageKubernetesResource(ctx, clientset, generator, k8sScaleOperation)
->>>>>>> 9df93108
 	default:
 		return errors.Errorf("Unsupported operation %q", e.operation.Name)
 	}
@@ -245,10 +237,7 @@
 		if err != nil {
 			return err
 		}
-		err = deployments.SetAttributeForAllInstances(e.kv, e.deploymentID, e.NodeName, "replicas", fmt.Sprint(*deployment.Spec.Replicas))
-		if err != nil {
-			return err
-		}
+
 		events.WithContextOptionalFields(ctx).NewLogEntry(events.LogLevelDEBUG, e.deploymentID).Registerf("k8s Deployment %s created in namespace %s", deployment.Name, namespace)
 	case k8sDeleteOperation:
 		// Delete Deployment k8s resource
@@ -308,7 +297,7 @@
 		if err != nil {
 			return err
 		}
-		err = deployments.SetAttributeForAllInstances(e.kv, e.deploymentID, e.NodeName, "replicas", expectedInstances)
+		err = deployments.SetAttributeForAllInstances(e.kv, e.deploymentID, e.nodeName, "replicas", expectedInstances)
 		if err != nil {
 			return err
 		}
