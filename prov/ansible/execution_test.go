package ansible

import (
	"github.com/stretchr/testify/assert"
	"os"
	"path/filepath"
	"testing"
	"text/template"
)

<<<<<<< HEAD
func TestGroupedVolumeParallel(t *testing.T) {
	t.Run("group", func(t *testing.T) {
		t.Run("templatesTest", templatesTest)
	})
}

func templatesTest(t *testing.T) {
	t.Parallel()
	e := &execution{Inputs: []string{"A: 1", "B: 2", "C: 3"}, NodeName: "Welcome", Operation: "tosca.interfaces.node.lifecycle.Standard.start", Artifacts: map[string]string{"scripts": "my_scripts"}, OverlayPath: "/some/local/path"}
=======
func TestTemplates(t *testing.T) {
	e := &execution{Inputs: map[string]string{"A": "1", "B": "2", "C": "3"}, NodeName: "Welcome", Operation: "tosca.interfaces.node.lifecycle.Standard.start", Artifacts: map[string]string{"scripts": "my_scripts"}, OverlayPath: "/some/local/path"}
>>>>>>> 0655a163

	funcMap := template.FuncMap{
		// The name "path" is what the function will be called in the template text.
		"path": filepath.Dir,
	}

	tmpl := template.New("execTest")
	tmpl = tmpl.Delims("[[[", "]]]")
	tmpl = tmpl.Funcs(funcMap)
	tmpl, err := tmpl.Parse(ansible_playbook)
	assert.Nil(t, err)
	err = tmpl.Execute(os.Stdout, e)
	t.Log(err)
	assert.Nil(t, err)
}<|MERGE_RESOLUTION|>--- conflicted
+++ resolved
@@ -8,7 +8,8 @@
 	"text/template"
 )
 
-<<<<<<< HEAD
+func TestTemplates(t *testing.T) {
+	e := &execution{Inputs: map[string]string{"A": "1", "B": "2", "C": "3"}, NodeName: "Welcome", Operation: "tosca.interfaces.node.lifecycle.Standard.start", Artifacts: map[string]string{"scripts": "my_scripts"}, OverlayPath: "/some/local/path"}
 func TestGroupedVolumeParallel(t *testing.T) {
 	t.Run("group", func(t *testing.T) {
 		t.Run("templatesTest", templatesTest)
@@ -18,10 +19,6 @@
 func templatesTest(t *testing.T) {
 	t.Parallel()
 	e := &execution{Inputs: []string{"A: 1", "B: 2", "C: 3"}, NodeName: "Welcome", Operation: "tosca.interfaces.node.lifecycle.Standard.start", Artifacts: map[string]string{"scripts": "my_scripts"}, OverlayPath: "/some/local/path"}
-=======
-func TestTemplates(t *testing.T) {
-	e := &execution{Inputs: map[string]string{"A": "1", "B": "2", "C": "3"}, NodeName: "Welcome", Operation: "tosca.interfaces.node.lifecycle.Standard.start", Artifacts: map[string]string{"scripts": "my_scripts"}, OverlayPath: "/some/local/path"}
->>>>>>> 0655a163
 
 	funcMap := template.FuncMap{
 		// The name "path" is what the function will be called in the template text.
