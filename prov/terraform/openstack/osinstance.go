--- conflicted
+++ resolved
@@ -149,11 +149,7 @@
 				}
 				var volumeId string
 				log.Debugf("Looking for volume_id")
-<<<<<<< HEAD
-				if kp, _, _ := g.kv.Get(path.Join(consulutil.DeploymentKVPrefix, deploymentId, "topology/nodes", volumeNodeName, "properties/volume_id"), nil); kp != nil {
-=======
 				if kp, _, _ := g.kv.Get(path.Join(deployments.DeploymentKVPrefix, deploymentId, "topology/instances", volumeNodeName, instanceName, "properties/volume_id"), nil); kp != nil {
->>>>>>> 44824c82
 					if dId := string(kp.Value); dId != "" {
 						volumeId = dId
 					}
@@ -162,11 +158,7 @@
 					go func() {
 						for {
 							// ignore errors and retry
-<<<<<<< HEAD
-							if kp, _, _ := g.kv.Get(path.Join(consulutil.DeploymentKVPrefix, deploymentId, "topology/nodes", volumeNodeName, "attributes/volume_id"), nil); kp != nil {
-=======
 							if kp, _, _ := g.kv.Get(path.Join(deployments.DeploymentKVPrefix, deploymentId, "topology/instances", volumeNodeName, instanceName, "attributes/volume_id"), nil); kp != nil {
->>>>>>> 44824c82
 								if dId := string(kp.Value); dId != "" {
 									resultChan <- dId
 									return
