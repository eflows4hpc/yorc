--- conflicted
+++ resolved
@@ -70,7 +70,7 @@
 	// Load main stores used for deployments, logs, events
 	err = storage.LoadStores()
 	if err != nil {
-		return err
+		return nil, err
 	}
 
 	err = registerBuiltinTOSCATypes()
@@ -78,17 +78,10 @@
 		return nil, err
 	}
 
-<<<<<<< HEAD
-	err = setupConsulDBSchema(client)
+	err = setupConsulDBSchema(configuration, client)
 	// return error if any
 	return client, err
 }
-=======
-	err = setupConsulDBSchema(configuration, client)
-	if err != nil {
-		return err
-	}
->>>>>>> 0cfcebef
 
 func initLocationManager(configuration config.Configuration) error {
 	if configuration.LocationsFilePath != "" {
