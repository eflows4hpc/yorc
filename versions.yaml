<<<<<<< HEAD
yorc_version: 4.0.5
=======
yorc_version: 4.1.0
>>>>>>> 175f7c88
# Alien4Cloud version used by the bootstrap as the default version to download/install
alien4cloud_version: 3.0.0-M8
consul_version: 1.2.3
terraform_version: 0.11.8
ansible_version: 2.10.0
tf_consul_plugin_version: 2.1.0
tf_aws_plugin_version: 1.36.0
tf_openstack_plugin_version: 1.32.0
tf_google_plugin_version: 1.18.0<|MERGE_RESOLUTION|>--- conflicted
+++ resolved
@@ -1,8 +1,4 @@
-<<<<<<< HEAD
-yorc_version: 4.0.5
-=======
 yorc_version: 4.1.0
->>>>>>> 175f7c88
 # Alien4Cloud version used by the bootstrap as the default version to download/install
 alien4cloud_version: 3.0.0-M8
 consul_version: 1.2.3
