--- conflicted
+++ resolved
@@ -3,15 +3,16 @@
 import (
 	"bytes"
 	"fmt"
+	"io/ioutil"
+	"net/http"
+	"os"
+	"path"
+	"path/filepath"
+
 	"github.com/pkg/errors"
 	"github.com/spf13/cobra"
 	"github.com/spf13/viper"
-	"io/ioutil"
-	"net/http"
 	"novaforge.bull.com/starlings-janus/janus/helper/ziputil"
-	"os"
-	"path"
-	"path/filepath"
 )
 
 func init() {
@@ -76,11 +77,7 @@
 				streamsLogs(janusApi, path.Base(location), !noColor, true, false)
 			} else if !shouldStreamLogs && shouldStreamEvents {
 				streamsEvents(janusApi, path.Base(location), !noColor, true, false)
-<<<<<<< HEAD
-			} else {
-=======
 			} else if shouldStreamLogs && shouldStreamEvents {
->>>>>>> 44824c82
 				return errors.Errorf("You can't provide stream-events and stream-logs flags at same time")
 			}
 			return nil
