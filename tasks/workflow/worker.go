--- conflicted
+++ resolved
@@ -630,55 +630,6 @@
 	if err != nil {
 		return err
 	}
-<<<<<<< HEAD
-
-	if w.consulClient == nil {
-		// This is mainly for testing this is not expected to be nil in normal conditions
-		err = errors.Errorf("expecting a non-nil consul client to run a purge")
-		// note that it is expected to be on 2 different lines to let final function detect it
-		return err
-	}
-	kv := w.consulClient.KV()
-	// Remove from KV all tasks from the current target deployment, except this purge task
-	tasksList, err := deployments.GetDeploymentTaskList(ctx, t.targetID)
-	if err != nil {
-		return err
-	}
-	for _, tid := range tasksList {
-		if tid != t.taskID {
-			err = tasks.DeleteTask(tid)
-			if err != nil {
-				return err
-			}
-		}
-		_, err = kv.DeleteTree(path.Join(consulutil.WorkflowsPrefix, tid)+"/", nil)
-		if err != nil {
-			return errors.Wrap(err, consulutil.ConsulGenericErrMsg)
-		}
-	}
-	// Delete events tree corresponding to the deployment TaskExecution
-	err = events.PurgeDeploymentEvents(ctx, t.targetID)
-	if err != nil {
-		return err
-	}
-	// Delete logs tree corresponding to the deployment
-	err = events.PurgeDeploymentLogs(ctx, t.targetID)
-	if err != nil {
-		return err
-	}
-	// Remove the working directory of the current target deployment
-	overlayPath := filepath.Join(w.cfg.WorkingDirectory, "deployments", t.targetID)
-	err = os.RemoveAll(overlayPath)
-	if err != nil {
-		return errors.Wrapf(err, "failed to remove deployments artifacts stored on disk: %q", overlayPath)
-	}
-	// Remove from KV this purge tasks
-	err = deployments.DeleteDeployment(ctx, t.targetID)
-	if err != nil {
-		return err
-	}
-=======
->>>>>>> 175f7c88
 	// Now cleanup: mark it as done so nobody will try to run it, clear the processing lock and finally delete the TaskExecution.
 	checkAndSetTaskStatus(ctx, t.targetID, t.taskID, tasks.TaskStatusDONE, nil)
 	err = tasks.DeleteTask(t.taskID)
