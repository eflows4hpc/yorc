package deployments

import (
	"path"

	"github.com/hashicorp/consul/api"
	"github.com/pkg/errors"
	"novaforge.bull.com/starlings-janus/janus/helper/consulutil"
)

// GetParentType returns the direct parent type of a given type using the 'derived_from' attributes
//
<<<<<<< HEAD
// In case of a root type an empty string is returned.
func GetParentNodeType(kv *api.KV, deploymentID, nodeType string) (string, error) {
	nodeTypePath := path.Join(consulutil.DeploymentKVPrefix, deploymentID, "topology", "types", nodeType)
=======
// An empty string denotes a root type
func GetParentType(kv *api.KV, deploymentID, typeName string) (string, error) {
	typePath := path.Join(DeploymentKVPrefix, deploymentID, "topology/types", typeName)
>>>>>>> 5652935b
	// Check if node type exist
	if kvps, _, err := kv.List(typePath+"/", nil); err != nil {
		return "", errors.Wrap(err, "Consul access error: ")
	} else if kvps == nil || len(kvps) == 0 {
		return "", errors.Errorf("Looking for a type %q that do not exists in deployment %q.", typeName, deploymentID)
	}

	kvp, _, err := kv.Get(path.Join(typePath, "derived_from"), nil)
	if err != nil {
		return "", errors.Wrap(err, "Consul access error: ")
	}
	if kvp == nil || len(kvp.Value) == 0 {
		return "", nil
	}
	return string(kvp.Value), nil
}

// IsNodeTypeDerivedFrom traverses 'derived_from' to check if type derives from another type
func IsNodeTypeDerivedFrom(kv *api.KV, deploymentID, nodeType, derives string) (bool, error) {
	if nodeType == derives {
		return true, nil
	}
	parent, err := GetParentType(kv, deploymentID, nodeType)
	if err != nil || parent == "" {
		return false, err
	}
	return IsNodeTypeDerivedFrom(kv, deploymentID, parent, derives)
}<|MERGE_RESOLUTION|>--- conflicted
+++ resolved
@@ -10,15 +10,9 @@
 
 // GetParentType returns the direct parent type of a given type using the 'derived_from' attributes
 //
-<<<<<<< HEAD
-// In case of a root type an empty string is returned.
-func GetParentNodeType(kv *api.KV, deploymentID, nodeType string) (string, error) {
-	nodeTypePath := path.Join(consulutil.DeploymentKVPrefix, deploymentID, "topology", "types", nodeType)
-=======
 // An empty string denotes a root type
 func GetParentType(kv *api.KV, deploymentID, typeName string) (string, error) {
 	typePath := path.Join(DeploymentKVPrefix, deploymentID, "topology/types", typeName)
->>>>>>> 5652935b
 	// Check if node type exist
 	if kvps, _, err := kv.List(typePath+"/", nil); err != nil {
 		return "", errors.Wrap(err, "Consul access error: ")
