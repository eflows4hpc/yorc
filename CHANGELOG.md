--- conflicted
+++ resolved
@@ -2,7 +2,6 @@
 
 ## UNRELEASED
 
-<<<<<<< HEAD
 ### BREAKING CHANGES
 
 #### Changes on the REST API
@@ -19,11 +18,10 @@
 premium version is required to perform a deployment update.
 
 This is tracked on ([GH-547: Refactor Deployment updates API](https://github.com/ystia/yorc/issues/547)).
-=======
+
 ### ENHANCEMENTS
 
 * Allow to specify query parameters in infrastructure usage queries ([GH-543](https://github.com/ystia/yorc/issues/543))
->>>>>>> d40b00cc
 
 ### BUG FIXES
 
