--- conflicted
+++ resolved
@@ -4,17 +4,15 @@
 
 ### BREAKING CHANGES
 
-<<<<<<< HEAD
+#### Refactor Yorc storage system
+
+Yorc supports several store types and store implementations that can be configured by users correspondingly with their needs.
+See below enhancement allowing to implement a File+Cache sorage backend.
+
 #### Changes in Yorc metric namespace
 
 In order to improve the observability of Yorc execution, the exposed metrics' names were modified.
 Now labels are used which allow to provide metric trees ([GH-297](https://github.com/ystia/yorc/issues/297)).
-=======
-#### Refactor Yorc storage system
-
-Yorc supports several store types and store implementations that can be configured by users correspondingly with their needs.
-See below enhancement allowing to implement a File+Cache sorage backend.
->>>>>>> 3628ef44
 
 #### Changes on the deployments API
 
