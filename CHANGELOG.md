--- conflicted
+++ resolved
@@ -4,11 +4,8 @@
 
 ### BUG FIXES
 
-<<<<<<< HEAD
 * Inputs are not injected into Slurm (srun) jobs ([GH-161](https://github.com/ystia/yorc/issues/161))
-=======
 * Retrieving operation output when provisioning several instances resolves to the same value for all instances even if they are actually different ([GH-171](https://github.com/ystia/yorc/issues/171))
->>>>>>> ec9f3b38
 
 ### ENHANCEMENTS
 
