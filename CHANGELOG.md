# Yorc Changelog

## UNRELEASED

<<<<<<< HEAD
### FEATURES

* Yorc support of Kubernetes StatefulSet ([GH-206](https://github.com/ystia/yorc/issues/206))

### BUG FIXES
=======
## 4.0.0-M4 (September 19, 2019)
>>>>>>> 947f30c3

### BUG FIXES

* Fixed a bug preventing OpenStack Networks from being created ([GH-515](https://github.com/ystia/yorc/issues/515))
* Having a deployment named as a prefix of another one causes several issues ([GH-512](https://github.com/ystia/yorc/issues/512))
* A deployment may disappear from the deployments list while its currently running a purge task ([GH-504](https://github.com/ystia/yorc/issues/504))
* A4C Logs are displaying stack error when workflow step fails ([GH-460](https://github.com/ystia/yorc/issues/503))
* Bootstrap on OpenStack doesn't allow floating IP provisioning ([GH-516](https://github.com/ystia/yorc/issues/516))

## 4.0.0-M3 (August 30, 2019)

### SECURITY FIXES

* Fixed a vulnerability that could allow an attacker to read the content of a file stored on Yorc host by pretending it is an ssh key. ([GHSA-8vhw-qv5r-38h5](https://github.com/ystia/yorc/security/advisories/GHSA-8vhw-qv5r-38h5))

### BUG FIXES

* Undeploying an application with a running workflow should not be possible ([GH-460](https://github.com/ystia/yorc/issues/460))

## 4.0.0-M2 (August 09, 2019)

### ENHANCEMENTS

* Should support the creation of OpenStack Compute instances using bootable volume ([GH-461](https://github.com/ystia/yorc/issues/461))
* Allow to disable automatic Consul snapshots and restore when upgrading Yorc using ̀`YORC_DISABLE_CONSUL_SNAPSHOTS_ON_UPGRADE` env variable ([GH-486](https://github.com/ystia/yorc/issues/486))
* Allow to update instance attribute when creating attribute notifications ([GH-491](https://github.com/ystia/yorc/issues/491))
* Use the new Yorc plugin provided by Alien4Cloud (the Yorc Provider) in the bootstrap process. ([GH-494](https://github.com/ystia/yorc/issues/494))
* Missing documentation on premium features ([GH-407](https://github.com/ystia/yorc/issues/407))

## 4.0.0-M1 (July 12, 2019)

### BREAKING CHANGES

* Start v4.0 cycle ([GH-444](https://github.com/ystia/yorc/issues/444)):
  * deprecated API functions are now removed
  * the former and deprecated way to handle Kubernetes deployments is not supported anymore

### BUG FIXES

* Failure to deploy/undeploy big application: Transaction contains too many operations ([GH-484](https://github.com/ystia/yorc/issues/484))
* Wrong resources allocation on shareable Hosts Pool ([GH-426](https://github.com/ystia/yorc/issues/426))
* Deleting one host in Pool deletes other hosts having as prefix the deleted hostname ([GH-430](https://github.com/ystia/yorc/issues/430))
* Yorc should support long standard operation names as well as short ones ([GH-300](https://github.com/ystia/yorc/issues/300))
* Fix attributes notifications for services (substitutions) ([GH-423](https://github.com/ystia/yorc/issues/423))
* Monitoring can be stopped before the job termination ([GH-438](https://github.com/ystia/yorc/issues/438))
* mem_per_node slurm option parameter is limited to integer number of GB ([GH-446](https://github.com/ystia/yorc/issues/446))
* Job node state remains to "executing" when Ansible job fails ([GH-455](https://github.com/ystia/yorc/issues/455))
* Panic occurs uploading job slurm artifacts during load test ([GH-465](https://github.com/ystia/yorc/issues/465))

### ENHANCEMENTS

* Support OpenStack Block storage API v3 ([GH-440](https://github.com/ystia/yorc/issues/440))
* Expose bypass error parameter on workflow ([GH-425](https://github.com/ystia/yorc/issues/425))
* Support Alien4Cloud 2.2 ([GH-441](https://github.com/ystia/yorc/issues/441))
* Allow to provide extra env vars to Alien4Cloud during bootstrap ([GH-452](https://github.com/ystia/yorc/issues/452))
* Port CLI and Rest API minor changes for premium update feature ([GH-467](https://github.com/ystia/yorc/issues/467))
* Port changes for update nodes ([GH-476](https://github.com/ystia/yorc/issues/476))

## 3.2.0 (May 31, 2019)

### ENHANCEMENTS

* Bootstrap support of Ubuntu 1904 ([GH-419](https://github.com/ystia/yorc/issues/419))
* Print plugin logs in higher level than DEBUG ([GH-329](https://github.com/ystia/yorc/issues/329))
* Slurm job logs are displayed many time ([GH-397](https://github.com/ystia/yorc/issues/397))
* Allow to configure resources prefix for bootstrapped Yorc ([GH-399](https://github.com/ystia/yorc/issues/399))

### BUG FIXES

* Undeployment of a Hosts Pool bootstrapped setup doesn't clean correctly Hosts Pool ([GH-406](https://github.com/ystia/yorc/issues/406))
* Failure to deploy an application with Compute resources constraints on Hosts Pool ([GH-409](https://github.com/ystia/yorc/issues/409))
* Yorc server crashes on error: fatal error: concurrent map write ([GH-413](https://github.com/ystia/yorc/issues/413))
* Yorc bootstrap on HostPool in interactive mode should ask for hosts private IP addresses also ([GH-411](https://github.com/ystia/yorc/issues/411))
* Secure bootstrap on Hosts Pool fails configuring infra, error "playbooks must be a list of plays" ([GH-396](https://github.com/ystia/yorc/issues/396))
* Kubernetes infrastructure configuration support in Yorc is not able to detect erroneous config file path ([GH-378](https://github.com/ystia/yorc/issues/378))
* Emit a persistent event on deployment purge ([GH-402](https://github.com/ystia/yorc/issues/402))
* Invalid memory address panic appends on a workflow with non-existent on success step reference ([GH-417](https://github.com/ystia/yorc/issues/417))
* Erroneous Warning message on purged deployments timestamp ([GH-421](https://github.com/ystia/yorc/issues/421))

## 3.2.0-RC1 (May 10, 2019)

### BUG FIXES

* Can't deploy applications using compute instances filters on Hosts Pools ([GH-385](https://github.com/ystia/yorc/issues/385))
* Unexpected deployment deletion during topology unmarshalling ([GH-375](https://github.com/ystia/yorc/issues/375))
* Parsing of a description field of an TOSCA interface is interpreted as an operation ([GH-372](https://github.com/ystia/yorc/issues/372))
* Yorc does not support python3 ([GH-319](https://github.com/ystia/yorc/issues/319))
* Migrate from Oracle JDK to OpenJDK when bootstrapping Yorc/Alien4Cloud ([GH-383](https://github.com/ystia/yorc/issues/383))
* Monitoring causes Yorc and Consul CPU over consumption ([GH-388](https://github.com/ystia/yorc/issues/388))
* Bootstrap step YorcOnDemandLocationResources fails on setup with http proxy defined ([GH-384](https://github.com/ystia/yorc/issues/384))

### ENHANCEMENTS

* Add a note on ansible upgrade in documentation ([GH-373](https://github.com/ystia/yorc/issues/373))
* Policies API update ([GH-380](https://github.com/ystia/yorc/issues/380))
* Reduce the volume of data stored in Consul by removing builtin types duplicates on deployments ([GH-371](https://github.com/ystia/yorc/issues/371))
* Execute custom workflows and custom commands on selected instances ([GH-107](https://github.com/ystia/yorc/issues/107))
* Support OpenStack authentication with user domain ([GH-355](https://github.com/ystia/yorc/issues/355))

## 3.2.0-M5 (April 19, 2019)

### FEATURES

* Implement an anti-affinity placement policy for Openstack ([GH-84](https://github.com/ystia/yorc/issues/84))
* Allow to configure Ansible configuration file ([GH-346](https://github.com/ystia/yorc/issues/346))
* Monitor deployed services liveness ([GH-104](https://github.com/ystia/yorc/issues/104))

### ENHANCEMENTS

* Add job status feedback for slurm and k8s jobs ([GH-351](https://github.com/ystia/yorc/issues/351))
* Upgrade Ansible to 2.7.9 ([GH-364](https://github.com/ystia/yorc/issues/364))
* Reduce the volume of data stored in Consul part 1 ([GH-361](https://github.com/ystia/yorc/issues/361))

### BUG FIXES

* Unable to delete a deployment with non-conform topology ([GH-368](https://github.com/ystia/yorc/issues/368))

## 3.2.0-M4 (March 29, 2019)

### ENHANCEMENTS

* REST API doc changes on deployment update support in premium version ([GH-352](https://github.com/ystia/yorc/issues/352))
* Bootstrap Yorc with a Vault instance ([GH-282](https://github.com/ystia/yorc/issues/282))
* Refactor Slurm jobs ([GH-220](https://github.com/ystia/yorc/issues/220))
* Yorc does not log a slurm command error message, making diagnostic difficult ([GH-348](https://github.com/ystia/yorc/issues/348))

### FEATURES

* Yorc hostspool now allows more filtering ([GH-89](https://github.com/ystia/yorc/issues/89))
* Yorc support of kubernetes PersistentVolumeClaim ([GH-209](https://github.com/ystia/yorc/issues/209))

### BUG FIXES

* Bootstrap using a premium version of Alien4Cloud fails to configure https/SSL ([GH-345](https://github.com/ystia/yorc/issues/345))
* Deployment fails on error "socket: too many open files" ([GH-334](https://github.com/ystia/yorc/issues/334))
* Yorc bootstrap does not correctly treat default alien4cloud version download ([GH-286](https://github.com/ystia/yorc/issues/286))
* Attribute notification is not correctly set with HOST keyword ([GH-338](https://github.com/ystia/yorc/issues/338))
* Custom command events doesn't provide enough information ([GH-324](https://github.com/ystia/yorc/issues/324))
* Update Default Oracle JDK download URL as the previous one is not available for download anymore ([GH-341](https://github.com/ystia/yorc/issues/341))
* Bad notifications storage with several notified for one attribute notifier ([GH-343](https://github.com/ystia/yorc/issues/343))

## 3.2.0-M3 (March 11, 2019)

### BUG FIXES

* Yorc panics on segmentation violation attempting to deploy Ystia Forge Slurm topology ([GH-321](https://github.com/ystia/yorc/issues/321))
* Panic can append when undeploying Slurm computes ([GH-326](https://github.com/ystia/yorc/issues/326))

### FEATURES

* Yorc supports Slurm Accounting ([GH-280](https://github.com/ystia/yorc/issues/280))
* Yorc supports Slurm reservation ([GH-132](https://github.com/ystia/yorc/issues/132))

## 3.2.0-M2 (February 15, 2019)

### DEPENDENCIES

* Technical update to use Alien4Cloud 2.1.1 (Used in bootstrap)

### BUG FIXES

* Purging n deployment in parallel, one can fail on error: Missing targetId for task with id ([GH-293](https://github.com/ystia/yorc/issues/293))
* Deployment with a topology parsing error remains in initial status ([GH-283](https://github.com/ystia/yorc/issues/283))
* Interface name is not retrieved from custom command Rest request ([GH-287](https://github.com/ystia/yorc/issues/287))
* Instances are adding into topology before creating task ([GH-289](https://github.com/ystia/yorc/issues/289))
* Missing events for uninstall workflow in purge task ([GH-302](https://github.com/ystia/yorc/issues/302))
* All ssh connections to Slurm are killed if ssh server has reached the max number of allowed sessions ([GH-291](https://github.com/ystia/yorc/issues/291))
* It can take a considerable delay for a deployment to change status to UNDEPLOYMENT_IN_PROGRESS ([GH-306](https://github.com/ystia/yorc/issues/306))
* Slurm job monitoring is not designed for concurrency ([GH-308](https://github.com/ystia/yorc/issues/308))
* SSH Session pool: Panic if connection failed, this impacts Slurm infrastructure ([GH-315](https://github.com/ystia/yorc/issues/315))

### ENHANCEMENTS

* Bootstrap a secure Yorc setup ([GH-179](https://github.com/ystia/yorc/issues/179))
* Yorc bootstrap should save input values used to bootstrap a setup ([GH-248](https://github.com/ystia/yorc/issues/248))
* Publish value change event for instance attributes ([GH-222](https://github.com/ystia/yorc/issues/222))
* Move to Go modules to manage dependencies ([GH-183](https://github.com/ystia/yorc/issues/183))
* Document How to create a Yorc Plugin ([GH-119](https://github.com/ystia/yorc/issues/119))
* Slurm user credentials can be defined as slurm deployment topology properties, as an alternative to yorc configuration properties ([GH-281](https://github.com/ystia/yorc/issues/281))

## 3.2.0-M1 (January 28, 2019)

### BUG FIXES

* Can't deploy applications using a secured yorc/consul ([GH-274](https://github.com/ystia/yorc/issues/274))
* K8S jobs namespace should not be removed if its provided ([GH-245](https://github.com/ystia/yorc/issues/245))
* Unable to purge an application that appears in the list ([GH-238](https://github.com/ystia/yorc/issues/238))

## 3.1.0 (December 20, 2018)

### BUG FIXES

* When scaling down instances are not cleaned from consul ([GH-257](https://github.com/ystia/yorc/issues/257))
* Yorc bootstrap fails if downloadable URLs are too long ([GH-247](https://github.com/ystia/yorc/issues/247))

### ENHANCEMENTS

* Increase default workers number per Yorc server from `3` to `30` ([GH-244](https://github.com/ystia/yorc/issues/244))

### BUG FIXES

* Bootstrap fails on Red Hat Enterprise Linux 7.5 ([GH-252](https://github.com/ystia/yorc/issues/252))

## 3.1.0-RC2 (December 18, 2018)

### DEPENDENCIES

* Technical update to use Alien4Cloud 2.1.0 final version (Used in bootstrap)

## 3.1.0-RC1 (December 17, 2018)

### ENHANCEMENTS

* Support Jobs lifecycle enhancements (new operations `submit`, `run`, `cancel`) ([GH-196](https://github.com/ystia/yorc/issues/196))
* Forbid the parallel execution of several scheduled actions. This is for instance used for the asynchronous run operation of Jobs. This will prevent a same action to be scheduled in parallel (for jobs it will prevent checking and doing same actions several times) ([GH-230](https://github.com/ystia/yorc/issues/230))
* Generate Alien 2.1-compatible events ([GH-148](https://github.com/ystia/yorc/issues/148))

### BUG FIXES

* No output properties for services on GKE ([GH-214](https://github.com/ystia/yorc/issues/214))
* K8S service IP missing in runtime view when deploying on GKE ([GH-215](https://github.com/ystia/yorc/issues/215))
* Bootstrap of HA setup fails on GCP, at step configuring the NFS Client component ([GH-218](https://github.com/ystia/yorc/issues/218))
* Fix issue when default yorc.pem is used by Ansible with ssh-agent ([GH-233](https://github.com/ystia/yorc/issues/233))
* Publish workflow events when custom workflow is finished ([GH-234](https://github.com/ystia/yorc/issues/234))
* Bootstrap without internet access fails to get terraform plugins for local yorc ([GH-239](https://github.com/ystia/yorc/issues/239))
* CUDA_VISIBLE_DEVICES contains some unwanted unprintable characters [GH-210](https://github.com/ystia/yorc/issues/210))

## 3.1.0-M7 (December 07, 2018)

### DEPENDENCIES

* The orchestrator requires now at least Ansible 2.7.2 (upgrade from 2.6.3 introduced in [GH-194](https://github.com/ystia/yorc/issues/194))

### FEATURES

* Allow to bootstrap a full stack Alien4Cloud/Yorc setup using yorc CLI ([GH-131](https://github.com/ystia/yorc/issues/131))

### ENHANCEMENTS

* Use ssh-agent to not write ssh private keys on disk ([GH-201](https://github.com/ystia/yorc/issues/201))

### BUG FIXES

* ConnectTo relationship not working for kubernetes topologies ([GH-212](https://github.com/ystia/yorc/issues/212))

## 3.1.0-M6 (November 16, 2018)

### FEATURES

* Support GCE virtual private networks (VPC) ([GH-80](https://github.com/ystia/yorc/issues/80))
* Support Kubernetes Jobs. ([GH-86](https://github.com/ystia/yorc/issues/86))

### ENHANCEMENTS

* Allow user to provide an already existing namespace to use when creating Kubernetes resources ([GH-76](https://github.com/ystia/yorc/issues/76))

### BUG FIXES

* Generate unique names for GCP resources ([GH-177](https://github.com/ystia/yorc/issues/177))
* Need a HOST public_ip_address attribute on Hosts Pool compute nodes ([GH-199](https://github.com/ystia/yorc/issues/199))

## 3.1.0-M5 (October 26, 2018)

### FEATURES

* Support GCE Block storages. ([GH-82](https://github.com/ystia/yorc/issues/81))

### ENHANCEMENTS

* Concurrent workflows and custom commands executions are now allowed except when a deployment/undeployment/scaling operation is in progress ([GH-182](https://github.com/ystia/yorc/issues/182))
* Enable scaling of Kubernetes deployments ([GH-77](https://github.com/ystia/yorc/issues/77))

## 3.1.0-M4 (October 08, 2018)

### DEPENDENCIES

* The orchestrator requires now at least Terraform 0.11.8 and following Terraform plugins (with corresponding version constraints): `Consul (~> 2.1)`, `AWS (~> 1.36)`, `OpenStack (~> 1.9)`, `Google (~ 1.18)` and `null provider (~ 1.0)`. (Terraform upgrade from 0.9.11 introduced in [GH-82](https://github.com/ystia/yorc/issues/82))
* Consul version updated to 1.2.3

### FEATURES

* Support GCE Public IPs. ([GH-82](https://github.com/ystia/yorc/issues/82))

### IMPROVEMENTS

* Split workflow execution unit to step in order to allow a unique workflow to be executed by multiple Yorc instances. ([GH-93](https://github.com/ystia/yorc/issues/93))
* Make the run step of a Job execution asynchronous not to block a worker during the duration of the job. ([GH-85](https://github.com/ystia/yorc/issues/85))
* Added configuration parameters in Kubernetes infrastructure allowing to connect from outside to a cluster created on Google Kubernetes Engine ([GH-162](https://github.com/ystia/yorc/issues/162))
* Allow to upgrade from version 3.0.0 to a newer version without loosing existing data ([GH-130](https://github.com/ystia/yorc/issues/130))

### BUG FIXES

* Inputs are not injected into Slurm (srun) jobs ([GH-161](https://github.com/ystia/yorc/issues/161))
* Yorc consul service registration fails if using TLS ([GH-153](https://github.com/ystia/yorc/issues/153))
* Retrieving operation output when provisioning several instances resolves to the same value for all instances even if they are actually different ([GH-171](https://github.com/ystia/yorc/issues/171))

## 3.1.0-M3 (September 14, 2018)

### IMPROVEMENTS

* Allow to use 'In cluster' authentication when Yorc is deployed on Kubernetes. This allows to use credentials provided by Kubernetes itself. ([GH-156](https://github.com/ystia/yorc/issues/156))

### BUG FIXES

* REQ_TARGET keyword into TOSCA functions was broken. This was introduced during the upgrade to Alien4Cloud 2.0 that changed how requirements definition on node templates ([GH-159](https://github.com/ystia/yorc/issues/159))
* Parse Alien specific way of defining properties on relationships ([GH-155](https://github.com/ystia/yorc/issues/155))

## 3.1.0-M2 (August 24, 2018)

### DEPENDENCIES

* The orchestrator requires now at least Ansible 2.6.3 (upgrade from 2.4.1 introduced in [GH-146](https://github.com/ystia/yorc/issues/146))

### IMPROVEMENTS

* Providing Ansible task output in Yorc logs as soon as the task has finished ([GH-146](https://github.com/ystia/yorc/issues/146))

### BUG FIXES

* Parse of TOSCA value assignment literals as string. This prevents issues on strings being interpreted as float and rounded when converted back into strings (GH-137)
* Install missing dependency `jmespath` required by the `json_query` filter of Ansible (GH-139)
* Capabilities context props & attribute are not injected anymore for Ansible recipes implementation (GH-141)

## 3.1.0-M1 (August 6, 2018)

### FEATURES

* Manage applications secrets (GH-134)

### IMPROVEMENTS

* Relax errors on TOSCA get_attributes function resolution that may produce empty results instead of errors (GH-75)

### BUG FIXES

* Fix build issues on go1.11 (GH-72)

## 3.0.0 (July 11, 2018)

### Naming & Open Source community

Yorc 3.0.0 is the first major version since we open-sourced the formerly known Janus project. Previous versions have been made available on GitHub.

We are still shifting some of our tooling like road maps and backlogs publicly available tools. The idea is to make project management clear and to open Yorc to external contributions.

### Shifting to Alien4Cloud 2.0

Alien4Cloud released recently a fantastic major release with new features leveraged by Yorc to deliver a great orchestration solution.

Among many features, the ones we will focus on below are:

* UI redesign: Alien4Cloud 2.0.0 includes various changes in UI in order to make it more consistent and easier to use.
* Topology modifiers: Alien4Cloud 2.0.0 allows to define modifiers that could be executed in various phases prior to the deployment. Those modifiers allow to transform a given TOSCA topology.

### New GCP infrastructure

We are really excited to announce our first support of [Google Cloud Platform](https://cloud.google.com/).

Yorc now natively supports [Google Compute Engine](https://cloud.google.com/compute/) to create compute on demand on GCE.

### New Hosts Pool infrastructure

Yorc 3.0.0 supports a new infrastructure that we called "Hosts Pool". It allows to register generic hosts into Yorc and let Yorc allocate them for deployments. These hosts can be anything, VMs, physical machines, containers, ... whatever as long as we can ssh into them for provisioning. Yorc exposes a REST API and a CLI that allow to manage the hosts pool, making it easy to integrate it with other tools.

For more informations about the Hosts Pool infrastructure, check out [our dedicated documentation](http://yorc.readthedocs.io/en/latest/infrastructures.html#hosts-pool).

### Slurm infrastructure

We made some improvements with our Slurm integration:

* We now support Slurm "features" (which are basically tags on nodes) and "constraints" syntax to allocate nodes. [Examples here](https://wiki.rc.usf.edu/index.php/SLURM_Using_Features_and_Constraints).
* Support of srun and sbatch commands (see Jobs scheduling below)

### Refactoring Kubernetes infrastructure support

In Yorc 2 we made a first experimental integration with Kubernetes. This support and associated TOSCA types are deprecated in Yorc 3.0. Instead we switched to [new TOSCA types defined collectively with Alien4Cloud](http://alien4cloud.github.io/#/documentation/2.0.0/orchestrators/kubernetes/kubernetes_walkthrough.html).

This new integration will allow to build complex Kubernetes topologies.

### Support of Alien4Cloud Services

[Alien4Cloud has a great feature called "Services"](http://alien4cloud.github.io/common/features.html#/documentation/2.0.0/concepts/services.html). It allows both to define part of an application to be exposed as a service so that it can be consumed by other applications, or to register an external service in Alien4Cloud to be exposed and consumed by applications.

This feature allows to build new use cases like cross-infrastructure deployments or shared services among many others.

We are very excited to support it!

### Operations on orchestrator's host

Yet another super interesting feature! Until now TOSCA components handled by Yorc were designed to be hosted on a compute (whatever it was) that means that component's life-cycle scripts were executed on the provisioned compute. This feature allows to design components that will not necessary be hosted on a compute, and if not, life-cycle scripts are executed on the Yorc's host.

This opens a wide range of new use cases. You can for instance implement new computes implementations in pure TOSCA by calling cloud-providers CLI tools or interact with external services

Icing on the cake, for security reasons those executions are by default sand-boxed into containers to protect the host from mistakes and malicious usages.

### Jobs scheduling

This release brings a tech preview support of jobs scheduling. It allows to design workloads made of Jobs that could interact with each other and with other "standard" TOSCA component within an application. We worked hard together with the Alien4Cloud team to extent TOSCA to support Jobs scheduling.

In this release we mainly focused on the integration with Slurm for supporting this feature (but we are also working on Kubernetes for the next release :smile:). Bellow are new supported TOSCA types and implementations:

* SlurmJobs: will lead to issuing a srun command with a given executable file.
* SlurmBatch: will lead to issuing a sbatch command with a given batch file and associated executables
* Singularity integration: allows to execute a Singularity container instead of an executable file.

### Mutual SSL auth between Alien & Yorc

Alien4Cloud and Yorc can now mutually authenticate themselves with TLS certificates.

### New Logs formating

We constantly try to improve feedback returned to our users about runtime execution. In this release we are publishing logs with more context on the node/instance/operation/interface to which the log relates to.

### Monitoring

Yorc 3.0 brings foundations on applicative monitoring, it allows to monitor compute liveness at a interval defined by the user. When a compute goes down or up we use or events API to notify the user and Alien4Cloud to monitor an application visually within the runtime view.

Our monitoring implementation was designed to be a fault-tolerant service.<|MERGE_RESOLUTION|>--- conflicted
+++ resolved
@@ -2,15 +2,12 @@
 
 ## UNRELEASED
 
-<<<<<<< HEAD
 ### FEATURES
 
 * Yorc support of Kubernetes StatefulSet ([GH-206](https://github.com/ystia/yorc/issues/206))
 
-### BUG FIXES
-=======
 ## 4.0.0-M4 (September 19, 2019)
->>>>>>> 947f30c3
+
 
 ### BUG FIXES
 
