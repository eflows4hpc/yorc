--- conflicted
+++ resolved
@@ -1,16 +1,5 @@
 # Yorc Changelog
 
-<<<<<<< HEAD
-## 4.1.2 (June 23, 2021)
-
-### BUG FIXES
-
-* Over-consumption of Consul connections ([GH-745](https://github.com/ystia/yorc/issues/745))
-* Yorc panics attempting to print an error handling a script execution stdout ([GH-741](https://github.com/ystia/yorc/issues/741))
-* Error submitting a SLURM job with no execution option ([GH-739](https://github.com/ystia/yorc/issues/739))
-
-## 4.1.1 (May 06, 2021)
-=======
 ## 4.2.0 (September 10, 2021)
 
 ### FEATURES
@@ -42,7 +31,6 @@
 ### ENHANCEMENTS
 
 * Support Alien4Cloud 3.2.0 ([GH-723](https://github.com/ystia/yorc/issues/723))
->>>>>>> c8145073
 
 ### BUG FIXES
 
