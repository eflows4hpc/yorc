# Yorc Changelog

## UNRELEASED

### FEATURES

<<<<<<< HEAD
* Ability to authenticate against OpenStack with token or application credentials ([GH-775](https://github.com/ystia/yorc/issues/775))
=======
* Support nested TOSCA functions in get_secret (added a get_vault_secret function) ([GH-777](https://github.com/ystia/yorc/issues/777))
>>>>>>> 5fc40193
* Allow to replay workflow steps even if they are not in error ([GH-771](https://github.com/ystia/yorc/issues/771))
* Workflows steps replays on error ([GH-753](https://github.com/ystia/yorc/issues/753))

### ENHANCEMENTS

* Support Alien4Cloud 3.3.0 ([GH-773](https://github.com/ystia/yorc/issues/773))
* Slurm: Use sacct to retrieve job status when scontrol show job does not show the job anymore ([GH-757](https://github.com/ystia/yorc/issues/757))
* Add basic support for ssh on Windows ([GH-751](https://github.com/ystia/yorc/issues/751))
* Add the ability to define OpenStack Compute Instance user_data ([GH-735](https://github.com/ystia/yorc/issues/735))

### BUG FIXES

* [Bootstrap] Error in AWS location configuration for the bootstrapped Yorc ([GH-762](https://github.com/ystia/yorc/issues/762))
* Over-consumption of Consul connections ([GH-745](https://github.com/ystia/yorc/issues/745))
* Yorc panics attempting to print an error handling a script execution stdout ([GH-741](https://github.com/ystia/yorc/issues/741))
* Error submitting a SLURM job with no execution option ([GH-739](https://github.com/ystia/yorc/issues/739))
* Workflow with asynchronous action never stops after another step failure  ([GH-733](https://github.com/ystia/yorc/issues/733))

### ENGINEERING

* Generate a checksum file for release artifacts and sign it ([GH-755](https://github.com/ystia/yorc/issues/755))

## 4.2.0-milestone.1 (May 06, 2021)

### ENHANCEMENTS

* Support Alien4Cloud 3.2.0 ([GH-723](https://github.com/ystia/yorc/issues/723))

### BUG FIXES

* Can't bootstrap Yorc as BinTray is now unavailable ([GH-727](https://github.com/ystia/yorc/issues/727))

## 4.1.0 (April 11, 2021)

### DEPENDENCIES

* The orchestrator requires now at least Ansible 2.10.0 (upgrade from 2.7.9 introduced in [GH-648](https://github.com/ystia/yorc/issues/648))
* The orchestrator requires now at least Terraform OpenStack Provider version 1.32.0 (upgrade from 1.9.0 introduced in [GH-703](https://github.com/ystia/yorc/issues/703))


### FEATURES

* Added a tasks dispatcher metrics refresh time configuration parameter ([GH-715](https://github.com/ystia/yorc/issues/715))
* Added an ElasticSearch store for events and logs ([GH-658](https://github.com/ystia/yorc/issues/658))
* [Slurm] Expose Slurm scontrol show job results as job attributes ([GH-664](https://github.com/ystia/yorc/issues/664))

### SECURITY FIXES

* Fix [vulnerability in golang.org/x/crypto/ssh](https://snyk.io/vuln/SNYK-GOLANG-GOLANGORGXCRYPTOSSH-551923) by upgrading dependency

### ENHANCEMENTS

* Alllow shards and replicas configuration for Elastic storage ([GH-722](https://github.com/ystia/yorc/issues/722))
* Add a new synchronous purge API endpoint ([GH-707](https://github.com/ystia/yorc/issues/707))
* Should be able to specify the type of volume when creating an openstack instance ([GH-703](https://github.com/ystia/yorc/issues/703))
* Support ssh connection retries ([GH-688](https://github.com/ystia/yorc/issues/688))
* Remove useless/cluttering logs ([GH-681](https://github.com/ystia/yorc/issues/681))
* Should be able to specify edcsa or rsa ssh keys in gcloud compute instances metadata ([GH-697](https://github.com/ystia/yorc/issues/697))
* Add the ability to define OpenStack Compute Instance metadata ([GH-687](https://github.com/ystia/yorc/issues/687))
* Support Alien4Cloud 3.0 ([GH-689](https://github.com/ystia/yorc/issues/689))
* Upgrade Ansible version from 2.7.9 to 2.10.0 ([GH-648](https://github.com/ystia/yorc/issues/648))
* Alien4Cloud download URL change ([GH-637](https://github.com/ystia/yorc/issues/637))
* Enhance logs and events long-polling performances on file storage ([GH-654](https://github.com/ystia/yorc/issues/654))

### BUG FIXES

* Yorc panics on ElasticSearch store error ([GH-719](https://github.com/ystia/yorc/issues/719))
* Error when storing runtime attributes of google subnet ([GH-713](https://github.com/ystia/yorc/issues/713))
* Bootstrap fails on hosts where a version of ansible < 2.10.0 is installed ([GH-695](https://github.com/ystia/yorc/issues/695))
* Panic due to nil pointer dereference may happen when retrieving a workflow ([GH-691](https://github.com/ystia/yorc/issues/691))
* Empty directories not removed after ansible executions can lead to inodes exhaustion ([GH-683](https://github.com/ystia/yorc/issues/683))
* Yorc generates forcePurge tasks on list deployments API endpoint ([GH-674](https://github.com/ystia/yorc/issues/674))
* Yorc is getting slow when there is a lot of tasks ([GH-671](https://github.com/ystia/yorc/issues/671))
* Yorc does not build on Go1.15 ([GH-665](https://github.com/ystia/yorc/issues/665))
* Concurrency issue in workflows execution may lead to a task never reaching a terminal status ([GH-659](https://github.com/ystia/yorc/issues/659))
* Bootstrap on Centos 7 on GCP fails ([GH-649](https://github.com/ystia/yorc/issues/649))
* Kubernetes Client uses deprecated apis removed on recent versions of K8S (v1.17+) ([GH-645](https://github.com/ystia/yorc/issues/645))
* Bootstrap may failed with a nil pointer error if download of a component fails ([GH-634](https://github.com/ystia/yorc/issues/634))
* Missing concurrency limit during data migration for logs and events file storage ([GH-640](https://github.com/ystia/yorc/issues/640))
* Unable to undeploy a deployment in progress from Alien4Cloud ([GH-630](https://github.com/ystia/yorc/issues/630))

## 4.0.0 (April 17, 2020)

### BUG FIXES

* Location is not listed if its properties are missing ([GH-625](https://github.com/ystia/yorc/issues/625))
* Sometimes Yorc bootstrap fails to start local Yorc instance because Consul is not properly started ([GH-623](https://github.com/ystia/yorc/issues/623))

## 4.0.0-rc.1 (March 30, 2020)

### FEATURES

* Support TOSCA 1.3 inputs/outputs for workflows ([GH-556](https://github.com/ystia/yorc/issues/556))

### ENHANCEMENTS

* Yorc Tasks should have an error message when appropriate ([GH-613](https://github.com/ystia/yorc/issues/613))

### BUG FIXES

* CLI yorc locations list doesn't return HostsPool information ([GH-615](https://github.com/ystia/yorc/issues/615))
* Check for location type mismatch ([GH-550](https://github.com/ystia/yorc/issues/550))

## 4.0.0-M10 (March 10, 2020)

### FEATURES

* Add a consumable resources concept to the Hosts Pool ([GH-205](https://github.com/ystia/yorc/issues/205))

### BUG FIXES

* Yorc Bootstrap doesn't uninstall yorc binary ([GH-605](https://github.com/ystia/yorc/issues/605))
* Document server info REST API endpoint and change returned JSON to comply to our standards ([GH-609](https://github.com/ystia/yorc/issues/609))
* Default cache size for file storage is too large ([GH-612](https://github.com/ystia/yorc/issues/612))

## 4.0.0-M9 (February 14, 2020)

### FEATURES

* Host pool election for compute allocation can be more relevant ([GH-83](https://github.com/ystia/yorc/issues/83))

### BUG FIXES

* Tosca public_ip_address attribute is wrongly set with private address for hosts pool computes ([GH-593](https://github.com/ystia/yorc/issues/593))
* REQ_TARGET keyword on TOSCA doesn't work with requirement type ([GH-598](https://github.com/ystia/yorc/issues/598))
* Failure running workflow with inline activity ([GH-592](https://github.com/ystia/yorc/issues/592))

## 4.0.0-M8 (January 24, 2020)

### BREAKING CHANGES

#### Refactor Yorc storage system

Yorc supports several store types and store implementations that can be configured by users correspondingly with their needs.
See below enhancement allowing to implement a File+Cache sorage backend.

#### Changes in Yorc metric namespace

In order to improve the observability of Yorc execution, the exposed metrics' names were modified.
Now labels are used which allow to provide metric trees ([GH-297](https://github.com/ystia/yorc/issues/297)).

#### Changes on the deployments API

As deployments are from now stored by JSON, some functions have been changed:

```
func GetOperationPathAndPrimaryImplementation(ctx context.Context, deploymentID, nodeTemplateImpl, nodeTypeImpl, operationName string) (string, string, error)
func GetRequirementsKeysByTypeForNode(ctx context.Context, deploymentID, nodeName, requirementType string) ([]string, error)
func GetRequirementKeyByNameForNode(ctx context.Context, deploymentID, nodeName, requirementName string) (string, error)
func ReadWorkflow(kv *api.KV, deploymentID, workflowName string) (tosca.Workflow, error)
```

And substituted by:

```
func GetOperationImplementation(ctx context.Context, ...) (*tosca.Implementation, error)
func GetRequirementsByTypeForNode(ctx context.Context, deploymentID, nodeName, requirementType string) ([]Requirement, error)
func GetWorkflow(ctx context.Context, deploymentID, workflowName string) (*tosca.Workflow, error)
```

### FEATURES

* Volume attachment on AWS Compute nodes ([GH-122](https://github.com/ystia/yorc/issues/122))

### ENHANCEMENTS

* Should be able to bootstrap Yorc on OpenStack with Identity API v3 ([GH-575](https://github.com/ystia/yorc/issues/575))
* Refactor deployments package to be able to use different storage backends - part Two: Consul as default Deployments store implementation ([GH-530](https://github.com/ystia/yorc/issues/530))
* Implement a File+Cache storage backend for static parts of deployments (GH-554](https://github.com/ystia/yorc/issues/554))
* Refactor logs to allow to config new implementations (GH-552](https://github.com/ystia/yorc/issues/552))
* Refactor deployments events to allow to use different backends (GH-553](https://github.com/ystia/yorc/issues/553))

### BUG FIXES

* Deployment stuck and cannot be resumed in certain circumstances ([GH-563](https://github.com/ystia/yorc/issues/563))
* Yorc bootstrap on 4.0.0-M7 doesn't work unless an alternative download URL is provided for Yorc ([GH-561](https://github.com/ystia/yorc/issues/561))
* Location properties stored in Vault are no longer resolvable ([GH-565](https://github.com/ystia/yorc/issues/565))
* If no locations configured when first starting a Yorc server, the command "locations apply config_locations_file_path" won't work ([GH-574](https://github.com/ystia/yorc/issues/5674))
* An error during deployment purge may let the deployment in a wrong state ([GH-572](https://github.com/ystia/yorc/issues/572))
* Can have current deployment and undeployment on the same application on specific conditions ([GH-567](https://github.com/ystia/yorc/issues/567))
* API calls to deploy and update a deployment will now prevent other API calls that may modify a deployment to run at the same time
* Yorc HTTP health check is defined on localhost address ([GH-585](https://github.com/ystia/yorc/issues/585))
* Unable to get network ID attribute for Openstack many compute instances ([GH-584](https://github.com/ystia/yorc/issues/584))

## 4.0.0-M7 (November 29, 2019)

### BREAKING CHANGES

#### Changes in the REST API

##### Deployment updates

Until now deployments updates (which is a premium feature) were made on the same API operation than submitting a deployment with a given identifier:
`PUT /deployments/<deployment_id>`.
The decision on updating a deployment or creating a new one was based on the existence or not of a deployment with the given identifier.

This was confusing and makes error handling on clients difficult. So we decided to split those operations on two different API endpoints.
Submitting a deployment with a given identifier remain as it was, but updating a deployment is now available on the `PATCH /deployments/<deployment_id>` endpoint.

Trying to update a deployment on an OSS version will now result in a `401 Forbiden` error instead of a `409 Conflict` error previously.
Submitting a deployment with an identifier that is already used will still result in a `409 Conflict` error but without an informative message indicating that a
premium version is required to perform a deployment update.

This is tracked on ([GH-547: Refactor Deployment updates API](https://github.com/ystia/yorc/issues/547)).

#### Others

* API /health changed to /server/health ([GH-551](https://github.com/ystia/yorc/issues/551))

### FEATURES

* Add support for using bastion hosts to provision instances with ansible and terraform ([GH-128](https://github.com/ystia/yorc/issues/128))
* Enrich Yorc REST API with endpoints and handlers for locations management ([GH-479](https://github.com/ystia/yorc/issues/479))
* Loading bar while bootstrap ([GH-254](https://github.com/ystia/yorc/issues/254))

### ENHANCEMENTS

* Allow to specify query parameters in infrastructure usage queries ([GH-543](https://github.com/ystia/yorc/issues/543))

### BUG FIXES

* Duplicate SLURM job info log in case of failure ([GH-545](https://github.com/ystia/yorc/issues/545))

## 4.0.0-M6 (November 08, 2019)

### ENHANCEMENTS

* Add Consul DB migration of hostspools due to locations modifications ([GH-531](https://github.com/ystia/yorc/issues/531))
* Allow to provide inline configuration options for generated sbatch scripts ([GH-537](https://github.com/ystia/yorc/issues/537))
* Optionally source an environment file before submitting slurm jobs ([GH-541](https://github.com/ystia/yorc/issues/541))
* Update Infrastructure collector feature to handle locations ([GH-533](https://github.com/ystia/yorc/issues/533))
* Refactor deployments package to be able to use different storage backends - part One: Reduce Consul coupling / Add Context parameter ([GH-530](https://github.com/ystia/yorc/issues/530))

### BUG FIXES

* YORC_LOCATIONS_FILE_PATH env variable and locations_file_path command flag are not working ([GH-535](https://github.com/ystia/yorc/issues/535))

## 4.0.0-M5 (October 11, 2019)

### BREAKING CHANGES

The support of locations in Yorc (issue [GH-478](https://github.com/ystia/yorc/issues/478)), provides the ability to create several locations of a given infrastructure type (Openstack, Google Cloud, AWS, SLURM, Hosts Pool).

It introduces breaking changes in Yorc configuration as described below.

It is not anymore possible to define infrastructure properties through:

* environment variables, like `YORC_INFRA_OPENSTACK_AUTH_URL`
* yorc server command flags, like `--infrastructure_openstack_auth_url`.

Yorc configuration file does not anymore contain infrastructures definitions. This configuration provides now the path to a file defining locations for any of these types: Openstack, Google Cloud, AWS, SLURM.

For example, this Yorc configuration file in previous version allowed to define a single infrastructure of type OpenStack:

```yaml
resources_prefix: yorc-
consul:
  address: http://consul-host:8500
  datacenter: dc1
infrastructures:
  openstack:
    auth_url: http://1.2.3.4:5000
    tenant_name: mytenant
    user_name: myuser
    password: mypasswd
    region: RegionOne
    private_network_name: private-net
    default_security_groups: [group1,default]
```

This becomes now in this version:

```yaml
resources_prefix: yorc-
consul:
  address: 127.0.0.1:8500
locations_file_path: /path/to/locations.yaml
```

And file `/path/to/locations.yaml` contains locations definitions, for example here two OpenStack locations :

```yaml
locations:
  - name: myFirstOpenStackLocation
    type: openstack
    properties:
      auth_url: http://1.2.3.4:5000
      tenant_name: mytenant
      user_name: myuser
      password: mypasswd
      region: RegionOne
      private_network_name: private-net
      default_security_groups: [group1,default]
  - name: mySecondOpenStackLocation
    type: openstack
    properties:
      auth_url: http://5.6.7.8:5000
      tenant_name: mytenant
      user_name: myuser
      password: mypasswd
      region: RegionOne
      private_network_name: private-net
      default_security_groups: [group1,default]
```

When a Yorc server is starting and has no location defined yet, it will read this locations configuration file and create the corresponding locations.
Once this has been done, the locations configuration file won't be used anymore. Next version of Yorc will provide CLI and APIs allowing to create/update/delete locations.

Regardings Hosts Pool, the file format allowing to define one Hosts Pool hasn't changed.
But the CLI commands have now a mandatory argument to provide the location name:  `-l locationName` or `--location locationName`.

For example, this command was executed in previous Yorc version to create/update a Hosts Pool from a file:

```bash
yorc hp apply myhostspool.yaml
```

It is now:

```bash
yorc hp apply -l myLocation myhostspool.yaml
```

See Yorc documentation for additional details:

* section [configuration](https://yorc.readthedocs.io/en/latest/configuration.html)
* section on [CLI commands related to Hosts pool](https://yorc.readthedocs.io/en/latest/cli.html#cli-commands-related-to-hosts-pool)

### FEATURES

* Yorc support of Kubernetes StatefulSet ([GH-206](https://github.com/ystia/yorc/issues/206))
* Add support for asynchronous operations execution on plugins ([GH-525](https://github.com/ystia/yorc/issues/525))

### ENHANCEMENTS

* Locations concept in Yorc ([GH-478](https://github.com/ystia/yorc/issues/478))

### BUG FIXES

* Kubernetes Jobs do not support Service IP injection ([GH-528](https://github.com/ystia/yorc/issues/528))
* BadAccess error may be thrown when trying to resolve a TOSCA function end up in error ([GH-526](https://github.com/ystia/yorc/issues/526))
* Fix possible overlap on generated batch wrappers scripts when submitting several singularity jobs in parallel ([GH-522](https://github.com/ystia/yorc/issues/522))
* Bootstrap wrongly configures on-demand resources on OpenStack ([GH-520](https://github.com/ystia/yorc/issues/520))

## 4.0.0-M4 (September 19, 2019)

### BUG FIXES

* Fixed a bug preventing OpenStack Networks from being created ([GH-515](https://github.com/ystia/yorc/issues/515))
* Having a deployment named as a prefix of another one causes several issues ([GH-512](https://github.com/ystia/yorc/issues/512))
* A deployment may disappear from the deployments list while its currently running a purge task ([GH-504](https://github.com/ystia/yorc/issues/504))
* A4C Logs are displaying stack error when workflow step fails ([GH-503](https://github.com/ystia/yorc/issues/503))
* Bootstrap on OpenStack doesn't allow floating IP provisioning ([GH-516](https://github.com/ystia/yorc/issues/516))

## 4.0.0-M3 (August 30, 2019)

### SECURITY FIXES

* Fixed a vulnerability that could allow an attacker to read the content of a file stored on Yorc host by pretending it is an ssh key. ([GHSA-8vhw-qv5r-38h5](https://github.com/ystia/yorc/security/advisories/GHSA-8vhw-qv5r-38h5))

### BUG FIXES

* Undeploying an application with a running workflow should not be possible ([GH-460](https://github.com/ystia/yorc/issues/460))

## 4.0.0-M2 (August 09, 2019)

### ENHANCEMENTS

* Should support the creation of OpenStack Compute instances using bootable volume ([GH-461](https://github.com/ystia/yorc/issues/461))
* Allow to disable automatic Consul snapshots and restore when upgrading Yorc using ̀`YORC_DISABLE_CONSUL_SNAPSHOTS_ON_UPGRADE` env variable ([GH-486](https://github.com/ystia/yorc/issues/486))
* Allow to update instance attribute when creating attribute notifications ([GH-491](https://github.com/ystia/yorc/issues/491))
* Use the new Yorc plugin provided by Alien4Cloud (the Yorc Provider) in the bootstrap process. ([GH-494](https://github.com/ystia/yorc/issues/494))
* Missing documentation on premium features ([GH-407](https://github.com/ystia/yorc/issues/407))

## 4.0.0-M1 (July 12, 2019)

### BREAKING CHANGES

* Start v4.0 cycle ([GH-444](https://github.com/ystia/yorc/issues/444)):
  * deprecated API functions are now removed
  * the former and deprecated way to handle Kubernetes deployments is not supported anymore

### BUG FIXES

* Failure to deploy/undeploy big application: Transaction contains too many operations ([GH-484](https://github.com/ystia/yorc/issues/484))
* Wrong resources allocation on shareable Hosts Pool ([GH-426](https://github.com/ystia/yorc/issues/426))
* Deleting one host in Pool deletes other hosts having as prefix the deleted hostname ([GH-430](https://github.com/ystia/yorc/issues/430))
* Yorc should support long standard operation names as well as short ones ([GH-300](https://github.com/ystia/yorc/issues/300))
* Fix attributes notifications for services (substitutions) ([GH-423](https://github.com/ystia/yorc/issues/423))
* Monitoring can be stopped before the job termination ([GH-438](https://github.com/ystia/yorc/issues/438))
* mem_per_node slurm option parameter is limited to integer number of GB ([GH-446](https://github.com/ystia/yorc/issues/446))
* Job node state remains to "executing" when Ansible job fails ([GH-455](https://github.com/ystia/yorc/issues/455))
* Panic occurs uploading job slurm artifacts during load test ([GH-465](https://github.com/ystia/yorc/issues/465))

### ENHANCEMENTS

* Support OpenStack Block storage API v3 ([GH-440](https://github.com/ystia/yorc/issues/440))
* Expose bypass error parameter on workflow ([GH-425](https://github.com/ystia/yorc/issues/425))
* Support Alien4Cloud 2.2 ([GH-441](https://github.com/ystia/yorc/issues/441))
* Allow to provide extra env vars to Alien4Cloud during bootstrap ([GH-452](https://github.com/ystia/yorc/issues/452))
* Port CLI and Rest API minor changes for premium update feature ([GH-467](https://github.com/ystia/yorc/issues/467))
* Port changes for update nodes ([GH-476](https://github.com/ystia/yorc/issues/476))

## 3.2.0 (May 31, 2019)

### ENHANCEMENTS

* Bootstrap support of Ubuntu 1904 ([GH-419](https://github.com/ystia/yorc/issues/419))
* Print plugin logs in higher level than DEBUG ([GH-329](https://github.com/ystia/yorc/issues/329))
* Slurm job logs are displayed many time ([GH-397](https://github.com/ystia/yorc/issues/397))
* Allow to configure resources prefix for bootstrapped Yorc ([GH-399](https://github.com/ystia/yorc/issues/399))

### BUG FIXES

* Undeployment of a Hosts Pool bootstrapped setup doesn't clean correctly Hosts Pool ([GH-406](https://github.com/ystia/yorc/issues/406))
* Failure to deploy an application with Compute resources constraints on Hosts Pool ([GH-409](https://github.com/ystia/yorc/issues/409))
* Yorc server crashes on error: fatal error: concurrent map write ([GH-413](https://github.com/ystia/yorc/issues/413))
* Yorc bootstrap on HostPool in interactive mode should ask for hosts private IP addresses also ([GH-411](https://github.com/ystia/yorc/issues/411))
* Secure bootstrap on Hosts Pool fails configuring infra, error "playbooks must be a list of plays" ([GH-396](https://github.com/ystia/yorc/issues/396))
* Kubernetes infrastructure configuration support in Yorc is not able to detect erroneous config file path ([GH-378](https://github.com/ystia/yorc/issues/378))
* Emit a persistent event on deployment purge ([GH-402](https://github.com/ystia/yorc/issues/402))
* Invalid memory address panic appends on a workflow with non-existent on success step reference ([GH-417](https://github.com/ystia/yorc/issues/417))
* Erroneous Warning message on purged deployments timestamp ([GH-421](https://github.com/ystia/yorc/issues/421))

## 3.2.0-RC1 (May 10, 2019)

### BUG FIXES

* Can't deploy applications using compute instances filters on Hosts Pools ([GH-385](https://github.com/ystia/yorc/issues/385))
* Unexpected deployment deletion during topology unmarshalling ([GH-375](https://github.com/ystia/yorc/issues/375))
* Parsing of a description field of an TOSCA interface is interpreted as an operation ([GH-372](https://github.com/ystia/yorc/issues/372))
* Yorc does not support python3 ([GH-319](https://github.com/ystia/yorc/issues/319))
* Migrate from Oracle JDK to OpenJDK when bootstrapping Yorc/Alien4Cloud ([GH-383](https://github.com/ystia/yorc/issues/383))
* Monitoring causes Yorc and Consul CPU over consumption ([GH-388](https://github.com/ystia/yorc/issues/388))
* Bootstrap step YorcOnDemandLocationResources fails on setup with http proxy defined ([GH-384](https://github.com/ystia/yorc/issues/384))

### ENHANCEMENTS

* Add a note on ansible upgrade in documentation ([GH-373](https://github.com/ystia/yorc/issues/373))
* Policies API update ([GH-380](https://github.com/ystia/yorc/issues/380))
* Reduce the volume of data stored in Consul by removing builtin types duplicates on deployments ([GH-371](https://github.com/ystia/yorc/issues/371))
* Execute custom workflows and custom commands on selected instances ([GH-107](https://github.com/ystia/yorc/issues/107))
* Support OpenStack authentication with user domain ([GH-355](https://github.com/ystia/yorc/issues/355))

## 3.2.0-M5 (April 19, 2019)

### FEATURES

* Implement an anti-affinity placement policy for Openstack ([GH-84](https://github.com/ystia/yorc/issues/84))
* Allow to configure Ansible configuration file ([GH-346](https://github.com/ystia/yorc/issues/346))
* Monitor deployed services liveness ([GH-104](https://github.com/ystia/yorc/issues/104))

### ENHANCEMENTS

* Add job status feedback for slurm and k8s jobs ([GH-351](https://github.com/ystia/yorc/issues/351))
* Upgrade Ansible to 2.7.9 ([GH-364](https://github.com/ystia/yorc/issues/364))
* Reduce the volume of data stored in Consul part 1 ([GH-361](https://github.com/ystia/yorc/issues/361))

### BUG FIXES

* Unable to delete a deployment with non-conform topology ([GH-368](https://github.com/ystia/yorc/issues/368))

## 3.2.0-M4 (March 29, 2019)

### ENHANCEMENTS

* REST API doc changes on deployment update support in premium version ([GH-352](https://github.com/ystia/yorc/issues/352))
* Bootstrap Yorc with a Vault instance ([GH-282](https://github.com/ystia/yorc/issues/282))
* Refactor Slurm jobs ([GH-220](https://github.com/ystia/yorc/issues/220))
* Yorc does not log a slurm command error message, making diagnostic difficult ([GH-348](https://github.com/ystia/yorc/issues/348))

### FEATURES

* Yorc hostspool now allows more filtering ([GH-89](https://github.com/ystia/yorc/issues/89))
* Yorc support of kubernetes PersistentVolumeClaim ([GH-209](https://github.com/ystia/yorc/issues/209))

### BUG FIXES

* Bootstrap using a premium version of Alien4Cloud fails to configure https/SSL ([GH-345](https://github.com/ystia/yorc/issues/345))
* Deployment fails on error "socket: too many open files" ([GH-334](https://github.com/ystia/yorc/issues/334))
* Yorc bootstrap does not correctly treat default alien4cloud version download ([GH-286](https://github.com/ystia/yorc/issues/286))
* Attribute notification is not correctly set with HOST keyword ([GH-338](https://github.com/ystia/yorc/issues/338))
* Custom command events doesn't provide enough information ([GH-324](https://github.com/ystia/yorc/issues/324))
* Update Default Oracle JDK download URL as the previous one is not available for download anymore ([GH-341](https://github.com/ystia/yorc/issues/341))
* Bad notifications storage with several notified for one attribute notifier ([GH-343](https://github.com/ystia/yorc/issues/343))

## 3.2.0-M3 (March 11, 2019)

### BUG FIXES

* Yorc panics on segmentation violation attempting to deploy Ystia Forge Slurm topology ([GH-321](https://github.com/ystia/yorc/issues/321))
* Panic can append when undeploying Slurm computes ([GH-326](https://github.com/ystia/yorc/issues/326))

### FEATURES

* Yorc supports Slurm Accounting ([GH-280](https://github.com/ystia/yorc/issues/280))
* Yorc supports Slurm reservation ([GH-132](https://github.com/ystia/yorc/issues/132))

## 3.2.0-M2 (February 15, 2019)

### DEPENDENCIES

* Technical update to use Alien4Cloud 2.1.1 (Used in bootstrap)

### BUG FIXES

* Purging n deployment in parallel, one can fail on error: Missing targetId for task with id ([GH-293](https://github.com/ystia/yorc/issues/293))
* Deployment with a topology parsing error remains in initial status ([GH-283](https://github.com/ystia/yorc/issues/283))
* Interface name is not retrieved from custom command Rest request ([GH-287](https://github.com/ystia/yorc/issues/287))
* Instances are adding into topology before creating task ([GH-289](https://github.com/ystia/yorc/issues/289))
* Missing events for uninstall workflow in purge task ([GH-302](https://github.com/ystia/yorc/issues/302))
* All ssh connections to Slurm are killed if ssh server has reached the max number of allowed sessions ([GH-291](https://github.com/ystia/yorc/issues/291))
* It can take a considerable delay for a deployment to change status to UNDEPLOYMENT_IN_PROGRESS ([GH-306](https://github.com/ystia/yorc/issues/306))
* Slurm job monitoring is not designed for concurrency ([GH-308](https://github.com/ystia/yorc/issues/308))
* SSH Session pool: Panic if connection failed, this impacts Slurm infrastructure ([GH-315](https://github.com/ystia/yorc/issues/315))

### ENHANCEMENTS

* Bootstrap a secure Yorc setup ([GH-179](https://github.com/ystia/yorc/issues/179))
* Yorc bootstrap should save input values used to bootstrap a setup ([GH-248](https://github.com/ystia/yorc/issues/248))
* Publish value change event for instance attributes ([GH-222](https://github.com/ystia/yorc/issues/222))
* Move to Go modules to manage dependencies ([GH-183](https://github.com/ystia/yorc/issues/183))
* Document How to create a Yorc Plugin ([GH-119](https://github.com/ystia/yorc/issues/119))
* Slurm user credentials can be defined as slurm deployment topology properties, as an alternative to yorc configuration properties ([GH-281](https://github.com/ystia/yorc/issues/281))

## 3.2.0-M1 (January 28, 2019)

### BUG FIXES

* Can't deploy applications using a secured yorc/consul ([GH-274](https://github.com/ystia/yorc/issues/274))
* K8S jobs namespace should not be removed if its provided ([GH-245](https://github.com/ystia/yorc/issues/245))
* Unable to purge an application that appears in the list ([GH-238](https://github.com/ystia/yorc/issues/238))

## 3.1.0 (December 20, 2018)

### BUG FIXES

* When scaling down instances are not cleaned from consul ([GH-257](https://github.com/ystia/yorc/issues/257))
* Yorc bootstrap fails if downloadable URLs are too long ([GH-247](https://github.com/ystia/yorc/issues/247))

### ENHANCEMENTS

* Increase default workers number per Yorc server from `3` to `30` ([GH-244](https://github.com/ystia/yorc/issues/244))

### BUG FIXES

* Bootstrap fails on Red Hat Enterprise Linux 7.5 ([GH-252](https://github.com/ystia/yorc/issues/252))

## 3.1.0-RC2 (December 18, 2018)

### DEPENDENCIES

* Technical update to use Alien4Cloud 2.1.0 final version (Used in bootstrap)

## 3.1.0-RC1 (December 17, 2018)

### ENHANCEMENTS

* Support Jobs lifecycle enhancements (new operations `submit`, `run`, `cancel`) ([GH-196](https://github.com/ystia/yorc/issues/196))
* Forbid the parallel execution of several scheduled actions. This is for instance used for the asynchronous run operation of Jobs. This will prevent a same action to be scheduled in parallel (for jobs it will prevent checking and doing same actions several times) ([GH-230](https://github.com/ystia/yorc/issues/230))
* Generate Alien 2.1-compatible events ([GH-148](https://github.com/ystia/yorc/issues/148))

### BUG FIXES

* No output properties for services on GKE ([GH-214](https://github.com/ystia/yorc/issues/214))
* K8S service IP missing in runtime view when deploying on GKE ([GH-215](https://github.com/ystia/yorc/issues/215))
* Bootstrap of HA setup fails on GCP, at step configuring the NFS Client component ([GH-218](https://github.com/ystia/yorc/issues/218))
* Fix issue when default yorc.pem is used by Ansible with ssh-agent ([GH-233](https://github.com/ystia/yorc/issues/233))
* Publish workflow events when custom workflow is finished ([GH-234](https://github.com/ystia/yorc/issues/234))
* Bootstrap without internet access fails to get terraform plugins for local yorc ([GH-239](https://github.com/ystia/yorc/issues/239))
* CUDA_VISIBLE_DEVICES contains some unwanted unprintable characters [GH-210](https://github.com/ystia/yorc/issues/210))

## 3.1.0-M7 (December 07, 2018)

### DEPENDENCIES

* The orchestrator requires now at least Ansible 2.7.2 (upgrade from 2.6.3 introduced in [GH-194](https://github.com/ystia/yorc/issues/194))

### FEATURES

* Allow to bootstrap a full stack Alien4Cloud/Yorc setup using yorc CLI ([GH-131](https://github.com/ystia/yorc/issues/131))

### ENHANCEMENTS

* Use ssh-agent to not write ssh private keys on disk ([GH-201](https://github.com/ystia/yorc/issues/201))

### BUG FIXES

* ConnectTo relationship not working for kubernetes topologies ([GH-212](https://github.com/ystia/yorc/issues/212))

## 3.1.0-M6 (November 16, 2018)

### FEATURES

* Support GCE virtual private networks (VPC) ([GH-80](https://github.com/ystia/yorc/issues/80))
* Support Kubernetes Jobs. ([GH-86](https://github.com/ystia/yorc/issues/86))

### ENHANCEMENTS

* Allow user to provide an already existing namespace to use when creating Kubernetes resources ([GH-76](https://github.com/ystia/yorc/issues/76))

### BUG FIXES

* Generate unique names for GCP resources ([GH-177](https://github.com/ystia/yorc/issues/177))
* Need a HOST public_ip_address attribute on Hosts Pool compute nodes ([GH-199](https://github.com/ystia/yorc/issues/199))

## 3.1.0-M5 (October 26, 2018)

### FEATURES

* Support GCE Block storages. ([GH-82](https://github.com/ystia/yorc/issues/81))

### ENHANCEMENTS

* Concurrent workflows and custom commands executions are now allowed except when a deployment/undeployment/scaling operation is in progress ([GH-182](https://github.com/ystia/yorc/issues/182))
* Enable scaling of Kubernetes deployments ([GH-77](https://github.com/ystia/yorc/issues/77))

## 3.1.0-M4 (October 08, 2018)

### DEPENDENCIES

* The orchestrator requires now at least Terraform 0.11.8 and following Terraform plugins (with corresponding version constraints): `Consul (~> 2.1)`, `AWS (~> 1.36)`, `OpenStack (~> 1.9)`, `Google (~ 1.18)` and `null provider (~ 1.0)`. (Terraform upgrade from 0.9.11 introduced in [GH-82](https://github.com/ystia/yorc/issues/82))
* Consul version updated to 1.2.3

### FEATURES

* Support GCE Public IPs. ([GH-82](https://github.com/ystia/yorc/issues/82))

### IMPROVEMENTS

* Split workflow execution unit to step in order to allow a unique workflow to be executed by multiple Yorc instances. ([GH-93](https://github.com/ystia/yorc/issues/93))
* Make the run step of a Job execution asynchronous not to block a worker during the duration of the job. ([GH-85](https://github.com/ystia/yorc/issues/85))
* Added configuration parameters in Kubernetes infrastructure allowing to connect from outside to a cluster created on Google Kubernetes Engine ([GH-162](https://github.com/ystia/yorc/issues/162))
* Allow to upgrade from version 3.0.0 to a newer version without loosing existing data ([GH-130](https://github.com/ystia/yorc/issues/130))

### BUG FIXES

* Inputs are not injected into Slurm (srun) jobs ([GH-161](https://github.com/ystia/yorc/issues/161))
* Yorc consul service registration fails if using TLS ([GH-153](https://github.com/ystia/yorc/issues/153))
* Retrieving operation output when provisioning several instances resolves to the same value for all instances even if they are actually different ([GH-171](https://github.com/ystia/yorc/issues/171))

## 3.1.0-M3 (September 14, 2018)

### IMPROVEMENTS

* Allow to use 'In cluster' authentication when Yorc is deployed on Kubernetes. This allows to use credentials provided by Kubernetes itself. ([GH-156](https://github.com/ystia/yorc/issues/156))

### BUG FIXES

* REQ_TARGET keyword into TOSCA functions was broken. This was introduced during the upgrade to Alien4Cloud 2.0 that changed how requirements definition on node templates ([GH-159](https://github.com/ystia/yorc/issues/159))
* Parse Alien specific way of defining properties on relationships ([GH-155](https://github.com/ystia/yorc/issues/155))

## 3.1.0-M2 (August 24, 2018)

### DEPENDENCIES

* The orchestrator requires now at least Ansible 2.6.3 (upgrade from 2.4.1 introduced in [GH-146](https://github.com/ystia/yorc/issues/146))

### IMPROVEMENTS

* Providing Ansible task output in Yorc logs as soon as the task has finished ([GH-146](https://github.com/ystia/yorc/issues/146))

### BUG FIXES

* Parse of TOSCA value assignment literals as string. This prevents issues on strings being interpreted as float and rounded when converted back into strings (GH-137)
* Install missing dependency `jmespath` required by the `json_query` filter of Ansible (GH-139)
* Capabilities context props & attribute are not injected anymore for Ansible recipes implementation (GH-141)

## 3.1.0-M1 (August 6, 2018)

### FEATURES

* Manage applications secrets (GH-134)

### IMPROVEMENTS

* Relax errors on TOSCA get_attributes function resolution that may produce empty results instead of errors (GH-75)

### BUG FIXES

* Fix build issues on go1.11 (GH-72)

## 3.0.0 (July 11, 2018)

### Naming & Open Source community

Yorc 3.0.0 is the first major version since we open-sourced the formerly known Janus project. Previous versions have been made available on GitHub.

We are still shifting some of our tooling like road maps and backlogs publicly available tools. The idea is to make project management clear and to open Yorc to external contributions.

### Shifting to Alien4Cloud 2.0

Alien4Cloud released recently a fantastic major release with new features leveraged by Yorc to deliver a great orchestration solution.

Among many features, the ones we will focus on below are:

* UI redesign: Alien4Cloud 2.0.0 includes various changes in UI in order to make it more consistent and easier to use.
* Topology modifiers: Alien4Cloud 2.0.0 allows to define modifiers that could be executed in various phases prior to the deployment. Those modifiers allow to transform a given TOSCA topology.

### New GCP infrastructure

We are really excited to announce our first support of [Google Cloud Platform](https://cloud.google.com/).

Yorc now natively supports [Google Compute Engine](https://cloud.google.com/compute/) to create compute on demand on GCE.

### New Hosts Pool infrastructure

Yorc 3.0.0 supports a new infrastructure that we called "Hosts Pool". It allows to register generic hosts into Yorc and let Yorc allocate them for deployments. These hosts can be anything, VMs, physical machines, containers, ... whatever as long as we can ssh into them for provisioning. Yorc exposes a REST API and a CLI that allow to manage the hosts pool, making it easy to integrate it with other tools.

For more informations about the Hosts Pool infrastructure, check out [our dedicated documentation](http://yorc.readthedocs.io/en/latest/infrastructures.html#hosts-pool).

### Slurm infrastructure

We made some improvements with our Slurm integration:

* We now support Slurm "features" (which are basically tags on nodes) and "constraints" syntax to allocate nodes. [Examples here](https://wiki.rc.usf.edu/index.php/SLURM_Using_Features_and_Constraints).
* Support of srun and sbatch commands (see Jobs scheduling below)

### Refactoring Kubernetes infrastructure support

In Yorc 2 we made a first experimental integration with Kubernetes. This support and associated TOSCA types are deprecated in Yorc 3.0. Instead we switched to [new TOSCA types defined collectively with Alien4Cloud](http://alien4cloud.github.io/#/documentation/2.0.0/orchestrators/kubernetes/kubernetes_walkthrough.html).

This new integration will allow to build complex Kubernetes topologies.

### Support of Alien4Cloud Services

[Alien4Cloud has a great feature called "Services"](http://alien4cloud.github.io/common/features.html#/documentation/2.0.0/concepts/services.html). It allows both to define part of an application to be exposed as a service so that it can be consumed by other applications, or to register an external service in Alien4Cloud to be exposed and consumed by applications.

This feature allows to build new use cases like cross-infrastructure deployments or shared services among many others.

We are very excited to support it!

### Operations on orchestrator's host

Yet another super interesting feature! Until now TOSCA components handled by Yorc were designed to be hosted on a compute (whatever it was) that means that component's life-cycle scripts were executed on the provisioned compute. This feature allows to design components that will not necessary be hosted on a compute, and if not, life-cycle scripts are executed on the Yorc's host.

This opens a wide range of new use cases. You can for instance implement new computes implementations in pure TOSCA by calling cloud-providers CLI tools or interact with external services

Icing on the cake, for security reasons those executions are by default sand-boxed into containers to protect the host from mistakes and malicious usages.

### Jobs scheduling

This release brings a tech preview support of jobs scheduling. It allows to design workloads made of Jobs that could interact with each other and with other "standard" TOSCA component within an application. We worked hard together with the Alien4Cloud team to extent TOSCA to support Jobs scheduling.

In this release we mainly focused on the integration with Slurm for supporting this feature (but we are also working on Kubernetes for the next release :smile:). Bellow are new supported TOSCA types and implementations:

* SlurmJobs: will lead to issuing a srun command with a given executable file.
* SlurmBatch: will lead to issuing a sbatch command with a given batch file and associated executables
* Singularity integration: allows to execute a Singularity container instead of an executable file.

### Mutual SSL auth between Alien & Yorc

Alien4Cloud and Yorc can now mutually authenticate themselves with TLS certificates.

### New Logs formating

We constantly try to improve feedback returned to our users about runtime execution. In this release we are publishing logs with more context on the node/instance/operation/interface to which the log relates to.

### Monitoring

Yorc 3.0 brings foundations on applicative monitoring, it allows to monitor compute liveness at a interval defined by the user. When a compute goes down or up we use or events API to notify the user and Alien4Cloud to monitor an application visually within the runtime view.

Our monitoring implementation was designed to be a fault-tolerant service.<|MERGE_RESOLUTION|>--- conflicted
+++ resolved
@@ -4,11 +4,8 @@
 
 ### FEATURES
 
-<<<<<<< HEAD
 * Ability to authenticate against OpenStack with token or application credentials ([GH-775](https://github.com/ystia/yorc/issues/775))
-=======
 * Support nested TOSCA functions in get_secret (added a get_vault_secret function) ([GH-777](https://github.com/ystia/yorc/issues/777))
->>>>>>> 5fc40193
 * Allow to replay workflow steps even if they are not in error ([GH-771](https://github.com/ystia/yorc/issues/771))
 * Workflows steps replays on error ([GH-753](https://github.com/ystia/yorc/issues/753))
 
