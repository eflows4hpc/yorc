--- conflicted
+++ resolved
@@ -2,21 +2,14 @@
 
 ## UNRELEASED
 
-<<<<<<< HEAD
-### BUG FIXES
-
-* Bootstrap wrongly configures on-demand resources on OpenStack ([GH-520](https://github.com/ystia/yorc/issues/520))
-
-### ENHANCEMENTS
-
-* Locations concept in Yorc ([GH-478(https://github.com/ystia/yorc/issues/478))
-
-=======
->>>>>>> fa30663a
 ### FEATURES
 
 * Yorc support of Kubernetes StatefulSet ([GH-206](https://github.com/ystia/yorc/issues/206))
 * Add support for asynchronous operations execution on plugins ([GH-525](https://github.com/ystia/yorc/issues/525))
+
+### ENHANCEMENTS
+
+* Locations concept in Yorc ([GH-478(https://github.com/ystia/yorc/issues/478))
 
 ### BUG FIXES
 
