# Yorc Changelog

## UNRELEASED

### FEATURES

* Implement an anti-affinity placement policy for Openstack ([GH-84](https://github.com/ystia/yorc/issues/84))
* Allow to configure Ansible configuration file ([GH-346](https://github.com/ystia/yorc/issues/346))

### ENHANCEMENTS

<<<<<<< HEAD
* Add job status feedback for slurm and k8s jobs ([GH-351](https://github.com/ystia/yorc/issues/351))
=======
* Upgrade Ansible to 2.7.9 ([GH-364](https://github.com/ystia/yorc/issues/364))
>>>>>>> 24ca285b

## 3.2.0-M4 (March 29, 2019)

### ENHANCEMENTS

* REST API doc changes on deployment update support in premium version ([GH-352](https://github.com/ystia/yorc/issues/352))
* Bootstrap Yorc with a Vault instance ([GH-282](https://github.com/ystia/yorc/issues/282))
* Refactor Slurm jobs ([GH-220](https://github.com/ystia/yorc/issues/220))
* Yorc does not log a slurm command error message, making diagnostic difficult ([GH-348](https://github.com/ystia/yorc/issues/348))

### FEATURES

* Yorc hostspool now allows more filtering ([GH-89](https://github.com/ystia/yorc/issues/89))
* Yorc support of kubernetes PersistentVolumeClaim ([GH-209](https://github.com/ystia/yorc/issues/209))

### BUG FIXES

* Bootstrap using a premium version of Alien4Cloud fails to configure https/SSL ([GH-345](https://github.com/ystia/yorc/issues/345))
* Deployment fails on error "socket: too many open files" ([GH-334](https://github.com/ystia/yorc/issues/334))
* Yorc bootstrap does not correctly treat default alien4cloud version download ([GH-286](https://github.com/ystia/yorc/issues/286))
* Attribute notification is not correctly set with HOST keyword ([GH-338](https://github.com/ystia/yorc/issues/338))
* Custom command events doesn't provide enough information ([GH-324](https://github.com/ystia/yorc/issues/324))
* Update Default Oracle JDK download URL as the previous one is not available for download anymore ([GH-341](https://github.com/ystia/yorc/issues/341))
* Bad notifications storage with several notified for one attribute notifier ([GH-343](https://github.com/ystia/yorc/issues/343))

## 3.2.0-M3 (March 11, 2019)

### BUG FIXES

* Yorc panics on segmentation violation attempting to deploy Ystia Forge Slurm topology ([GH-321](https://github.com/ystia/yorc/issues/321))
* Panic can append when undeploying Slurm computes ([GH-326](https://github.com/ystia/yorc/issues/326))

### FEATURES

* Yorc supports Slurm Accounting ([GH-280](https://github.com/ystia/yorc/issues/280))
* Yorc supports Slurm reservation ([GH-132](https://github.com/ystia/yorc/issues/132))

## 3.2.0-M2 (February 15, 2019)

### DEPENDENCIES

* Technical update to use Alien4Cloud 2.1.1 (Used in bootstrap)

### BUG FIXES

* Purging n deployment in parallel, one can fail on error: Missing targetId for task with id ([GH-293](https://github.com/ystia/yorc/issues/293))
* Deployment with a topology parsing error remains in initial status ([GH-283](https://github.com/ystia/yorc/issues/283))
* Interface name is not retrieved from custom command Rest request ([GH-287](https://github.com/ystia/yorc/issues/287))
* Instances are adding into topology before creating task ([GH-289](https://github.com/ystia/yorc/issues/289))
* Missing events for uninstall workflow in purge task ([GH-302](https://github.com/ystia/yorc/issues/302))
* All ssh connections to Slurm are killed if ssh server has reached the max number of allowed sessions ([GH-291](https://github.com/ystia/yorc/issues/291))
* It can take a considerable delay for a deployment to change status to UNDEPLOYMENT_IN_PROGRESS ([GH-306](https://github.com/ystia/yorc/issues/306))
* Slurm job monitoring is not designed for concurrency ([GH-308](https://github.com/ystia/yorc/issues/308))
* SSH Session pool: Panic if connection failed, this impacts Slurm infrastructure ([GH-315](https://github.com/ystia/yorc/issues/315))

### ENHANCEMENTS

* Bootstrap a secure Yorc setup ([GH-179](https://github.com/ystia/yorc/issues/179))
* Yorc bootstrap should save input values used to bootstrap a setup ([GH-248](https://github.com/ystia/yorc/issues/248))
* Publish value change event for instance attributes ([GH-222](https://github.com/ystia/yorc/issues/222))
* Move to Go modules to manage dependencies ([GH-183](https://github.com/ystia/yorc/issues/183))
* Document How to create a Yorc Plugin ([GH-119](https://github.com/ystia/yorc/issues/119))
* Slurm user credentials can be defined as slurm deployment topology properties, as an alternative to yorc configuration properties ([GH-281](https://github.com/ystia/yorc/issues/281))

## 3.2.0-M1 (January 28, 2019)

### BUG FIXES

* Can't deploy applications using a secured yorc/consul ([GH-274](https://github.com/ystia/yorc/issues/274))
* K8S jobs namespace should not be removed if its provided ([GH-245](https://github.com/ystia/yorc/issues/245))
* Unable to purge an application that appears in the list ([GH-238](https://github.com/ystia/yorc/issues/238))

## 3.1.0 (December 20, 2018)

### BUG FIXES

* When scaling down instances are not cleaned from consul ([GH-257](https://github.com/ystia/yorc/issues/257))
* Yorc bootstrap fails if downloadable URLs are too long ([GH-247](https://github.com/ystia/yorc/issues/247))

### ENHANCEMENTS

* Increase default workers number per Yorc server from `3` to `30` ([GH-244](https://github.com/ystia/yorc/issues/244))

### BUG FIXES

* Bootstrap fails on Red Hat Enterprise Linux 7.5 ([GH-252](https://github.com/ystia/yorc/issues/252))

## 3.1.0-RC2 (December 18, 2018)

### DEPENDENCIES

* Technical update to use Alien4Cloud 2.1.0 final version (Used in bootstrap)

## 3.1.0-RC1 (December 17, 2018)

### ENHANCEMENTS

* Support Jobs lifecycle enhancements (new operations `submit`, `run`, `cancel`) ([GH-196](https://github.com/ystia/yorc/issues/196))
* Forbid the parallel execution of several scheduled actions. This is for instance used for the asynchronous run operation of Jobs. This will prevent a same action to be scheduled in parallel (for jobs it will prevent checking and doing same actions several times) ([GH-230](https://github.com/ystia/yorc/issues/230))
* Generate Alien 2.1-compatible events ([GH-148](https://github.com/ystia/yorc/issues/148))

### BUG FIXES

* No output properties for services on GKE ([GH-214](https://github.com/ystia/yorc/issues/214))
* K8S service IP missing in runtime view when deploying on GKE ([GH-215](https://github.com/ystia/yorc/issues/215))
* Bootstrap of HA setup fails on GCP, at step configuring the NFS Client component ([GH-218](https://github.com/ystia/yorc/issues/218))
* Fix issue when default yorc.pem is used by Ansible with ssh-agent ([GH-233](https://github.com/ystia/yorc/issues/233))
* Publish workflow events when custom workflow is finished ([GH-234](https://github.com/ystia/yorc/issues/234))
* Bootstrap without internet access fails to get terraform plugins for local yorc ([GH-239](https://github.com/ystia/yorc/issues/239))
* CUDA_VISIBLE_DEVICES contains some unwanted unprintable characters [GH-210](https://github.com/ystia/yorc/issues/210))

## 3.1.0-M7 (December 07, 2018)

### DEPENDENCIES

* The orchestrator requires now at least Ansible 2.7.2 (upgrade from 2.6.3 introduced in [GH-194](https://github.com/ystia/yorc/issues/194))

### FEATURES

* Allow to bootstrap a full stack Alien4Cloud/Yorc setup using yorc CLI ([GH-131](https://github.com/ystia/yorc/issues/131))

### ENHANCEMENTS

* Use ssh-agent to not write ssh private keys on disk ([GH-201](https://github.com/ystia/yorc/issues/201))

### BUG FIXES

* ConnectTo relationship not working for kubernetes topologies ([GH-212](https://github.com/ystia/yorc/issues/212))

## 3.1.0-M6 (November 16, 2018)

### FEATURES

* Support GCE virtual private networks (VPC) ([GH-80](https://github.com/ystia/yorc/issues/80))
* Support Kubernetes Jobs. ([GH-86](https://github.com/ystia/yorc/issues/86))

### ENHANCEMENTS

* Allow user to provide an already existing namespace to use when creating Kubernetes resources ([GH-76](https://github.com/ystia/yorc/issues/76))

### BUG FIXES

* Generate unique names for GCP resources ([GH-177](https://github.com/ystia/yorc/issues/177))
* Need a HOST public_ip_address attribute on Hosts Pool compute nodes ([GH-199](https://github.com/ystia/yorc/issues/199))

## 3.1.0-M5 (October 26, 2018)

### FEATURES

* Support GCE Block storages. ([GH-82](https://github.com/ystia/yorc/issues/81))

### ENHANCEMENTS

* Concurrent workflows and custom commands executions are now allowed except when a deployment/undeployment/scaling operation is in progress ([GH-182](https://github.com/ystia/yorc/issues/182))
* Enable scaling of Kubernetes deployments ([GH-77](https://github.com/ystia/yorc/issues/77))

## 3.1.0-M4 (October 08, 2018)

### DEPENDENCIES

* The orchestrator requires now at least Terraform 0.11.8 and following Terraform plugins (with corresponding version constraints): `Consul (~> 2.1)`, `AWS (~> 1.36)`, `OpenStack (~> 1.9)`, `Google (~ 1.18)` and `null provider (~ 1.0)`. (Terraform upgrade from 0.9.11 introduced in [GH-82](https://github.com/ystia/yorc/issues/82))
* Consul version updated to 1.2.3

### FEATURES

* Support GCE Public IPs. ([GH-82](https://github.com/ystia/yorc/issues/82))

### IMPROVEMENTS

* Split workflow execution unit to step in order to allow a unique workflow to be executed by multiple Yorc instances. ([GH-93](https://github.com/ystia/yorc/issues/93))
* Make the run step of a Job execution asynchronous not to block a worker during the duration of the job. ([GH-85](https://github.com/ystia/yorc/issues/85))
* Added configuration parameters in Kubernetes infrastructure allowing to connect from outside to a cluster created on Google Kubernetes Engine ([GH-162](https://github.com/ystia/yorc/issues/162))
* Allow to upgrade from version 3.0.0 to a newer version without loosing existing data ([GH-130](https://github.com/ystia/yorc/issues/130))

### BUG FIXES

* Inputs are not injected into Slurm (srun) jobs ([GH-161](https://github.com/ystia/yorc/issues/161))
* Yorc consul service registration fails if using TLS ([GH-153](https://github.com/ystia/yorc/issues/153))
* Retrieving operation output when provisioning several instances resolves to the same value for all instances even if they are actually different ([GH-171](https://github.com/ystia/yorc/issues/171))

## 3.1.0-M3 (September 14, 2018)

### IMPROVEMENTS

* Allow to use 'In cluster' authentication when Yorc is deployed on Kubernetes. This allows to use credentials provided by Kubernetes itself. ([GH-156](https://github.com/ystia/yorc/issues/156))

### BUG FIXES

* REQ_TARGET keyword into TOSCA functions was broken. This was introduced during the upgrade to Alien4Cloud 2.0 that changed how requirements definition on node templates ([GH-159](https://github.com/ystia/yorc/issues/159))
* Parse Alien specific way of defining properties on relationships ([GH-155](https://github.com/ystia/yorc/issues/155))

## 3.1.0-M2 (August 24, 2018)

### DEPENDENCIES

* The orchestrator requires now at least Ansible 2.6.3 (upgrade from 2.4.1 introduced in [GH-146](https://github.com/ystia/yorc/issues/146))

### IMPROVEMENTS

* Providing Ansible task output in Yorc logs as soon as the task has finished ([GH-146](https://github.com/ystia/yorc/issues/146))

### BUG FIXES

* Parse of TOSCA value assignment literals as string. This prevents issues on strings being interpreted as float and rounded when converted back into strings (GH-137)
* Install missing dependency `jmespath` required by the `json_query` filter of Ansible (GH-139)
* Capabilities context props & attribute are not injected anymore for Ansible recipes implementation (GH-141)

## 3.1.0-M1 (August 6, 2018)

### FEATURES

* Manage applications secrets (GH-134)

### IMPROVEMENTS

* Relax errors on TOSCA get_attributes function resolution that may produce empty results instead of errors (GH-75)

### BUG FIXES

* Fix build issues on go1.11 (GH-72)

## 3.0.0 (July 11, 2018)

### Naming & Open Source community

Yorc 3.0.0 is the first major version since we open-sourced the formerly known Janus project. Previous versions have been made available on GitHub.

We are still shifting some of our tooling like road maps and backlogs publicly available tools. The idea is to make project management clear and to open Yorc to external contributions.

### Shifting to Alien4Cloud 2.0

Alien4Cloud released recently a fantastic major release with new features leveraged by Yorc to deliver a great orchestration solution.

Among many features, the ones we will focus on below are:

* UI redesign: Alien4Cloud 2.0.0 includes various changes in UI in order to make it more consistent and easier to use.
* Topology modifiers: Alien4Cloud 2.0.0 allows to define modifiers that could be executed in various phases prior to the deployment. Those modifiers allow to transform a given TOSCA topology.

### New GCP infrastructure

We are really excited to announce our first support of [Google Cloud Platform](https://cloud.google.com/).

Yorc now natively supports [Google Compute Engine](https://cloud.google.com/compute/) to create compute on demand on GCE.

### New Hosts Pool infrastructure

Yorc 3.0.0 supports a new infrastructure that we called "Hosts Pool". It allows to register generic hosts into Yorc and let Yorc allocate them for deployments. These hosts can be anything, VMs, physical machines, containers, ... whatever as long as we can ssh into them for provisioning. Yorc exposes a REST API and a CLI that allow to manage the hosts pool, making it easy to integrate it with other tools.

For more informations about the Hosts Pool infrastructure, check out [our dedicated documentation](http://yorc.readthedocs.io/en/latest/infrastructures.html#hosts-pool).

### Slurm infrastructure

We made some improvements with our Slurm integration:

* We now support Slurm "features" (which are basically tags on nodes) and "constraints" syntax to allocate nodes. [Examples here](https://wiki.rc.usf.edu/index.php/SLURM_Using_Features_and_Constraints).
* Support of srun and sbatch commands (see Jobs scheduling below)

### Refactoring Kubernetes infrastructure support

In Yorc 2 we made a first experimental integration with Kubernetes. This support and associated TOSCA types are deprecated in Yorc 3.0. Instead we switched to [new TOSCA types defined collectively with Alien4Cloud](http://alien4cloud.github.io/#/documentation/2.0.0/orchestrators/kubernetes/kubernetes_walkthrough.html).

This new integration will allow to build complex Kubernetes topologies.

### Support of Alien4Cloud Services

[Alien4Cloud has a great feature called "Services"](http://alien4cloud.github.io/common/features.html#/documentation/2.0.0/concepts/services.html). It allows both to define part of an application to be exposed as a service so that it can be consumed by other applications, or to register an external service in Alien4Cloud to be exposed and consumed by applications.

This feature allows to build new use cases like cross-infrastructure deployments or shared services among many others.

We are very excited to support it!

### Operations on orchestrator's host

Yet another super interesting feature! Until now TOSCA components handled by Yorc were designed to be hosted on a compute (whatever it was) that means that component's life-cycle scripts were executed on the provisioned compute. This feature allows to design components that will not necessary be hosted on a compute, and if not, life-cycle scripts are executed on the Yorc's host.

This opens a wide range of new use cases. You can for instance implement new computes implementations in pure TOSCA by calling cloud-providers CLI tools or interact with external services

Icing on the cake, for security reasons those executions are by default sand-boxed into containers to protect the host from mistakes and malicious usages.

### Jobs scheduling

This release brings a tech preview support of jobs scheduling. It allows to design workloads made of Jobs that could interact with each other and with other "standard" TOSCA component within an application. We worked hard together with the Alien4Cloud team to extent TOSCA to support Jobs scheduling.

In this release we mainly focused on the integration with Slurm for supporting this feature (but we are also working on Kubernetes for the next release :smile:). Bellow are new supported TOSCA types and implementations:

* SlurmJobs: will lead to issuing a srun command with a given executable file.  
* SlurmBatch: will lead to issuing a sbatch command with a given batch file and associated executables
* Singularity integration: allows to execute a Singularity container instead of an executable file.

### Mutual SSL auth between Alien & Yorc

Alien4Cloud and Yorc can now mutually authenticate themselves with TLS certificates.

### New Logs formating

We constantly try to improve feedback returned to our users about runtime execution. In this release we are publishing logs with more context on the node/instance/operation/interface to which the log relates to.

### Monitoring

Yorc 3.0 brings foundations on applicative monitoring, it allows to monitor compute liveness at a interval defined by the user. When a compute goes down or up we use or events API to notify the user and Alien4Cloud to monitor an application visually within the runtime view.

Our monitoring implementation was designed to be a fault-tolerant service.<|MERGE_RESOLUTION|>--- conflicted
+++ resolved
@@ -9,11 +9,8 @@
 
 ### ENHANCEMENTS
 
-<<<<<<< HEAD
 * Add job status feedback for slurm and k8s jobs ([GH-351](https://github.com/ystia/yorc/issues/351))
-=======
 * Upgrade Ansible to 2.7.9 ([GH-364](https://github.com/ystia/yorc/issues/364))
->>>>>>> 24ca285b
 
 ## 3.2.0-M4 (March 29, 2019)
 
