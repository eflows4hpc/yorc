--- conflicted
+++ resolved
@@ -2,7 +2,6 @@
 
 ## UNRELEASED
 
-<<<<<<< HEAD
 ### BUG FIXES
 
 * Yorc panics on segmentation violation attempting to deploy Ystia Forge Slurm topology ([GH-321](https://github.com/ystia/yorc/issues/321))
@@ -10,11 +9,7 @@
 ### FEATURES
 
 * Yorc supports Slurm Accounting ([GH-280](https://github.com/ystia/yorc/issues/280))
-=======
-### FEATURES
-
 * Yorc supports Slurm reservation ([GH-132](https://github.com/ystia/yorc/issues/132))
->>>>>>> 2ae590e8
 
 ## 3.2.0-M2 (February 15, 2019)
 
