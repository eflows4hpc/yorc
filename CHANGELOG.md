--- conflicted
+++ resolved
@@ -6,11 +6,8 @@
 
 * Allow to disable automatic Consul snapshots and restore when upgrading Yorc using ̀`YORC_DISABLE_CONSUL_SNAPSHOTS_ON_UPGRADE` env variable ([GH-486](https://github.com/ystia/yorc/issues/486))
 * Allow to update instance attribute when creating attribute notifications ([GH-491](https://github.com/ystia/yorc/issues/491))
-<<<<<<< HEAD
 * Use the new Yorc plugin provided by Alien4Cloud (the Yorc Provider) in the bootstrap process. ([GH-494](https://github.com/ystia/yorc/issues/494))
-=======
 * Missing documentation on premium features ([GH-407](https://github.com/ystia/yorc/issues/407))
->>>>>>> 0399b0ad
 
 ## 4.0.0-M1 (July 12, 2019)
 
