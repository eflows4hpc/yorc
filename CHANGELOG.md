--- conflicted
+++ resolved
@@ -10,11 +10,8 @@
 
 ### BUG FIXES
 
-<<<<<<< HEAD
 * Undeployment of a Hosts Pool bootstrapped setup doesn't clean correctly Hosts Pool ([GH-406](https://github.com/ystia/yorc/issues/406))
-=======
 * Failure to deploy an application with Compute resources constraints on Hosts Pool ([GH-409](https://github.com/ystia/yorc/issues/409))
->>>>>>> b3098c75
 * Yorc server crashes on error: fatal error: concurrent map write ([GH-413](https://github.com/ystia/yorc/issues/413))
 * Yorc bootstrap on HostPool in interactive mode should ask for hosts private IP addresses also ([GH-411](https://github.com/ystia/yorc/issues/411))
 * Secure bootstrap on Hosts Pool fails configuring infra, error "playbooks must be a list of plays" ([GH-396](https://github.com/ystia/yorc/issues/396))
